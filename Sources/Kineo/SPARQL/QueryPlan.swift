//
//  QueryPlan.swift
//  Kineo
//
//  Created by Gregory Todd Williams on 1/15/19.
//

import Foundation
import SPARQLSyntax

enum QueryPlanError : Error {
    case invalidChild
    case invalidExpression
    case unimplemented(String)
    case nonConstantExpression
    case unexpectedError(String)
}

public protocol PlanSerializable {
    func serialize(depth: Int) -> String
}

public protocol QueryPlan: PlanSerializable {
    var selfDescription: String { get }
    var children : [QueryPlan] { get }
    var properties: [PlanSerializable] { get }
    func evaluate() throws -> AnyIterator<SPARQLResultSolution<Term>>
    var isJoinIdentity: Bool { get }
    var isUnionIdentity: Bool { get }
}

public protocol UnaryQueryPlan: QueryPlan {
    var child: QueryPlan { get }
}

public extension UnaryQueryPlan {
    var children : [QueryPlan] { return [child] }
    var isJoinIdentity: Bool { return false }
    var isUnionIdentity: Bool { return false }
}

public protocol BinaryQueryPlan: QueryPlan {
    var lhs: QueryPlan { get }
    var rhs: QueryPlan { get }
}

public extension BinaryQueryPlan {
    var children : [QueryPlan] { return [lhs, rhs] }
    var isJoinIdentity: Bool { return false }
    var isUnionIdentity: Bool { return false }
}

public protocol NullaryQueryPlan: QueryPlan {}

public extension NullaryQueryPlan {
    var children : [QueryPlan] { return [] }
}

public extension QueryPlan {
    var arity: Int { return children.count }
    var selfDescription: String {
        return "\(self)"
    }
    
    var properties: [PlanSerializable] { return [] }
    func serialize(depth: Int=0) -> String {
        let indent = String(repeating: " ", count: (depth*2))
        let name = self.selfDescription
        var d = "\(indent)\(name)\n"
        for c in self.properties {
            d += c.serialize(depth: depth+1)
        }
        for c in self.children {
            d += c.serialize(depth: depth+1)
        }
        // TODO: include non-queryplan children (e.g. TablePlan rows)
        return d
    }
}

public struct TablePlan: NullaryQueryPlan {
    var columns: [Node]
    var rows: [[Term?]]
    public var isJoinIdentity: Bool {
        guard rows.count == 1 else { return false }
        guard columns.count == 0 else { return false }
        return true
    }
    public var isUnionIdentity: Bool {
        return rows.count == 0
    }
    public var selfDescription: String { return "Table { \(columns) ; \(rows.count) rows }" }
    public static var joinIdentity = TablePlan(columns: [], rows: [[]])
    public static var unionIdentity = TablePlan(columns: [], rows: [])
    public func evaluate() throws -> AnyIterator<SPARQLResultSolution<Term>> {
        var results = [SPARQLResultSolution<Term>]()
        for row in rows {
            var bindings = [String:Term]()
            for (node, term) in zip(columns, row) {
                guard case .variable(let name, _) = node else {
                    Logger.shared.error("Unexpected variable generated during table evaluation")
                    throw QueryError.evaluationError("Unexpected variable generated during table evaluation")
                }
                if let term = term {
                    bindings[name] = term
                }
            }
            let result = SPARQLResultSolution<Term>(bindings: bindings)
            results.append(result)
        }
        return AnyIterator(results.makeIterator())
    }
}

public struct QuadPlan: NullaryQueryPlan {
    var quad: QuadPattern
    var store: QuadStoreProtocol
    public var selfDescription: String { return "Quad(\(quad))" }
    public func evaluate() throws -> AnyIterator<SPARQLResultSolution<Term>> {
        return try store.results(matching: quad)
    }
    public var isJoinIdentity: Bool { return false }
    public var isUnionIdentity: Bool { return false }
}

public struct NestedLoopJoinPlan: BinaryQueryPlan {
    public var lhs: QueryPlan
    public var rhs: QueryPlan
    public var selfDescription: String { return "Nested Loop Join" }
    public func evaluate() throws -> AnyIterator<SPARQLResultSolution<Term>> {
        let l = try Array(lhs.evaluate())
        let r = try rhs.evaluate()
        var results = [SPARQLResultSolution<Term>]()
        for rresult in r {
            for lresult in l {
                if let j = lresult.join(rresult) {
                    results.append(j)
                }
            }
        }
        return AnyIterator(results.makeIterator())
    }
}

public struct HashJoinPlan: BinaryQueryPlan {
    public var lhs: QueryPlan
    public var rhs: QueryPlan
    var joinVariables: Set<String>
    public var selfDescription: String { return "Hash Join { \(joinVariables) }" }
    public func evaluate() throws -> AnyIterator<SPARQLResultSolution<Term>> {
        let joinVariables = self.joinVariables
        let l = try lhs.evaluate()
        let r = try rhs.evaluate()
        var table = [SPARQLResultSolution<Term>:[SPARQLResultSolution<Term>]]()
        var unboundTable = [SPARQLResultSolution<Term>]()
        //    warn(">>> filling hash table")
        var count = 0
        for result in r {
            count += 1
            let key = result.projected(variables: joinVariables)
            if key.keys.count != joinVariables.count {
                unboundTable.append(result)
            } else {
                table[key, default: []].append(result)
            }
        }
        //    warn(">>> done (\(count) results in \(Array(table.keys).count) buckets)")
        
        var buffer = [SPARQLResultSolution<Term>]()
        return AnyIterator {
            repeat {
                if buffer.count > 0 {
                    let r = buffer.remove(at: 0)
                    return r
                }
                guard let result = l.next() else { return nil }
                let key = result.projected(variables: joinVariables)
                var buckets = [SPARQLResultSolution<Term>]()
                if key.keys.count != joinVariables.count {
                    for bucket in table.keys {
                        if let _ = bucket.join(result) {
                            buckets.append(bucket)
                        }
                    }
                } else {
                    buckets.append(key)
                }
                for bucket in buckets {
                    if let results = table[bucket] {
                        for lhs in results {
                            if let j = lhs.join(result) {
                                buffer.append(j)
                            }
                        }
                    }
                }
                for lhs in unboundTable {
                    if let j = lhs.join(result) {
                        buffer.append(j)
                    }
                }
            } while true
        }
    }
}

public struct UnionPlan: BinaryQueryPlan {
    public var lhs: QueryPlan
    public var rhs: QueryPlan
    public var selfDescription: String { return "Union" }
    public init(lhs: QueryPlan, rhs: QueryPlan) {
        self.lhs = lhs
        self.rhs = rhs
    }
    public func evaluate() throws -> AnyIterator<SPARQLResultSolution<Term>> {
        let l = try lhs.evaluate()
        let r = try rhs.evaluate()
        var lok = true
        let i = AnyIterator { () -> SPARQLResultSolution<Term>? in
            if lok, let ll = l.next() {
                return ll
            } else {
                lok = false
                return r.next()
            }
            // TODO: this simplified version should work but breaks due to a bug in the SQLite bindings that make repeated calls to next() after end-of-iterator throw an error
//            return l.next() ?? r.next()
        }
        return i
    }
}

public struct FilterPlan: UnaryQueryPlan {
    public var child: QueryPlan
    var expression: Expression
    var evaluator: ExpressionEvaluator
    public var selfDescription: String { return "Filter \(expression)" }
    public func evaluate() throws -> AnyIterator<SPARQLResultSolution<Term>> {
        let i = try child.evaluate()
        let expression = self.expression
        let evaluator = self.evaluator
        let s = i.lazy.filter { (r) -> Bool in
//            evaluator.nextResult()
            do {
                let term = try evaluator.evaluate(expression: expression, result: r)
                let e = try term.ebv()
                return e
            } catch {
                return false
            }
        }
        return AnyIterator(s.makeIterator())
    }
}

public struct DiffPlan: BinaryQueryPlan {
    public var lhs: QueryPlan
    public var rhs: QueryPlan
    var expression: Expression
    var evaluator: ExpressionEvaluator
    public var selfDescription: String { return "Diff \(expression)" }
    public func evaluate() throws -> AnyIterator<SPARQLResultSolution<Term>> {
        let i = try lhs.evaluate()
        let r = try Array(rhs.evaluate())
        let evaluator = self.evaluator
        let expression = self.expression
        return AnyIterator {
            repeat {
                guard let result = i.next() else { return nil }
                var ok = true
                for candidate in r {
                    if let j = result.join(candidate) {
                        evaluator.nextResult()
                        if let term = try? evaluator.evaluate(expression: expression, result: j) {
                            if case .some(true) = try? term.ebv() {
                                ok = false
                                break
                            }
                        }
                    }
                }
                
                if ok {
                    return result
                }
            } while true
        }
    }
}

public struct ExtendPlan: UnaryQueryPlan {
    public var child: QueryPlan
    var expression: Expression
    var variable: String
    var evaluator: ExpressionEvaluator
    public var selfDescription: String { return "Extend ?\(variable) ← \(expression)" }
    public func evaluate() throws -> AnyIterator<SPARQLResultSolution<Term>> {
        let i = try child.evaluate()
        let expression = self.expression
        let evaluator = self.evaluator
        let variable = self.variable
        let s = i.lazy.map { (r) -> SPARQLResultSolution<Term> in
//            evaluator.nextResult()
            do {
                let term = try evaluator.evaluate(expression: expression, result: r)
                return r.extended(variable: variable, value: term) ?? r
            } catch {
                return r
            }
        }
        return AnyIterator(s.makeIterator())
    }
}

public struct NextRowPlan: UnaryQueryPlan {
    public var child: QueryPlan
    var evaluator: ExpressionEvaluator
    public var selfDescription: String { return "Next Row" }
    public func evaluate() throws -> AnyIterator<SPARQLResultSolution<Term>> {
        let i = try child.evaluate()
        let evaluator = self.evaluator
        let s = i.lazy.map { (r) -> SPARQLResultSolution<Term> in
            evaluator.nextResult()
            return r
        }
        return AnyIterator(s.makeIterator())
    }
}

public struct MinusPlan: BinaryQueryPlan {
    public var lhs: QueryPlan
    public var rhs: QueryPlan
    public var selfDescription: String { return "Minus" }
    public func evaluate() throws -> AnyIterator<SPARQLResultSolution<Term>> {
        let l = try lhs.evaluate()
        let r = try Array(rhs.evaluate())
        return AnyIterator {
            while true {
                var candidateOK = true
                guard let candidate = l.next() else { return nil }
                for result in r {
                    let domainIntersection = Set(candidate.keys).intersection(result.keys)
                    let disjoint = (domainIntersection.count == 0)
                    let compatible = !(candidate.join(result) == nil)
                    if !(disjoint || !compatible) {
                        candidateOK = false
                        break
                    }
                }
                if candidateOK {
                    return candidate
                }
            }
        }
    }
}

public struct ProjectPlan: UnaryQueryPlan {
    public var child: QueryPlan
    var variables: Set<String>
    public init(child: QueryPlan, variables: Set<String>) {
        self.child = child
        self.variables = variables
    }
    public var selfDescription: String { return "Project { \(variables) }" }
    public func evaluate() throws -> AnyIterator<SPARQLResultSolution<Term>> {
        let vars = self.variables
        let s = try child.evaluate().lazy.map { $0.projected(variables: vars) }
        return AnyIterator(s.makeIterator())
    }
}

public struct LimitPlan: UnaryQueryPlan {
    public var child: QueryPlan
    var limit: Int
    public var selfDescription: String { return "Limit { \(limit) }" }
    public func evaluate() throws -> AnyIterator<SPARQLResultSolution<Term>> {
        let s = try child.evaluate().prefix(limit)
        return AnyIterator(s.makeIterator())
    }
}

public struct OffsetPlan: UnaryQueryPlan {
    public var child: QueryPlan
    var offset: Int
    public var selfDescription: String { return "Offset { \(offset) }" }
    public func evaluate() throws -> AnyIterator<SPARQLResultSolution<Term>> {
        let s = try child.evaluate().lazy.dropFirst(offset)
        return AnyIterator(s.makeIterator())
    }
}

public struct DistinctPlan: UnaryQueryPlan {
    public var child: QueryPlan
    public var selfDescription: String { return "Distinct" }
    public func evaluate() throws -> AnyIterator<SPARQLResultSolution<Term>> {
        var seen = Set<SPARQLResultSolution<Term>>()
        let s = try child.evaluate().lazy.filter { (r) -> Bool in
            if seen.contains(r) {
                return false
            } else {
                seen.insert(r)
                return true
            }
        }
        return AnyIterator(s.makeIterator())
    }
}

public struct ReducedPlan: UnaryQueryPlan {
    public var child: QueryPlan
    public var selfDescription: String { return "Distinct" }
    public func evaluate() throws -> AnyIterator<SPARQLResultSolution<Term>> {
        var last: SPARQLResultSolution<Term>? = nil
        let s = try child.evaluate().lazy.compactMap { (r) -> SPARQLResultSolution<Term>? in
            if let l = last, l == r {
                return nil
            }
            last = r
            return r
        }
        return AnyIterator(s.makeIterator())
    }
}

public struct ServicePlan: NullaryQueryPlan {
    var endpoint: URL
    var query: String
    var silent: Bool
    var client: SPARQLClient
    public var isJoinIdentity: Bool { return false }
    public var isUnionIdentity: Bool { return false }

    public init(endpoint: URL, query: String, silent: Bool, client: SPARQLClient) {
        self.endpoint = endpoint
        self.query = query
        self.silent = silent
        self.client = client
    }
    
    public var selfDescription: String { return "Service \(silent ? "Silent " : "")<\(endpoint)>: \(query)" }
    public func evaluate() throws -> AnyIterator<SPARQLResultSolution<Term>> {
        do {
            let r = try client.execute(query)
            switch r {
            case let .bindings(_, seq):
                return AnyIterator(seq.makeIterator())
            default:
                throw QueryError.evaluationError("SERVICE request did not return bindings")
            }
        } catch let e {
            throw QueryError.evaluationError("SERVICE error: \(e)")
        }
    }
}

public struct OrderPlan: UnaryQueryPlan {
    fileprivate struct SortElem {
        var result: SPARQLResultSolution<Term>
        var terms: [Term?]
    }
    
<<<<<<< HEAD
    static func sort(results: [TermResult], comparators: [Algebra.SortComparator], evaluator: ExpressionEvaluator) -> [TermResult] {
=======
    public var child: QueryPlan
    var comparators: [Algebra.SortComparator]
    var evaluator: ExpressionEvaluator
    public var selfDescription: String { return "Order { \(comparators) }" }
    public func evaluate() throws -> AnyIterator<SPARQLResultSolution<Term>> {
        let evaluator = self.evaluator
        let results = try Array(child.evaluate())
>>>>>>> 62df8f35
        let elements = results.map { (r) -> SortElem in
            let terms = comparators.map { (cmp) in
                try? evaluator.evaluate(expression: cmp.expression, result: r)
            }
            return SortElem(result: r, terms: terms)
        }
        
        let sorted = elements.sorted { (a, b) -> Bool in
            let pairs = zip(a.terms, b.terms)
            for (cmp, pair) in zip(comparators, pairs) {
                guard let lhs = pair.0 else { return true }
                guard let rhs = pair.1 else { return false }
                if lhs == rhs {
                    continue
                }
                var sorted = lhs < rhs
                if !cmp.ascending {
                    sorted = !sorted
                }
                return sorted
            }
            return false
        }
        
        return sorted.map { $0.result }
    }
    
    public var child: QueryPlan
    var comparators: [Algebra.SortComparator]
    var evaluator: ExpressionEvaluator
    public var selfDescription: String { return "Order { \(comparators) }" }
    public func evaluate() throws -> AnyIterator<TermResult> {
        let evaluator = self.evaluator
        let results = try Array(child.evaluate())
        let sorted = OrderPlan.sort(results: results, comparators: comparators, evaluator: evaluator)
        return AnyIterator(sorted.makeIterator())
    }
}

private extension Array {
    init<I: IteratorProtocol>(consuming i: inout I, limit: Int? = nil) where I.Element == Element {
        if limit == .some(0) {
            self = []
            return
        }
        var buffer = [I.Element]()
        while let item = i.next() {
            buffer.append(item)
            if let l = limit, buffer.count >= l {
                break
            }
        }
        self = buffer
    }
}
public struct WindowPlan: UnaryQueryPlan {
    // NOTE: WindowPlan assumes the child plan is sorted in the expected order of the window application's partitioning and sort comparators
    public var child: QueryPlan
    var function: Algebra.WindowFunctionMapping
    var evaluator: ExpressionEvaluator
    public var selfDescription: String {
        return "Window \(function.description))"
    }
    
    private func partition<I: IteratorProtocol>(_ results: I, by partition: [Expression]) -> AnyIterator<AnyIterator<SPARQLResultSolution<Term>>> where I.Element == SPARQLResultSolution<Term> {
        let ee = evaluator
        let seq = AnySequence { return results }
        let withGroups = seq.lazy.map { (r) -> (SPARQLResultSolution<Term>, [Term?]) in
            let group = partition.map { try? ee.evaluate(expression: $0, result: r) }
            return (r, group)
        }
        var buffer = [SPARQLResultSolution<Term>]()
        var currentGroup = [Term?]()
        var i = withGroups.makeIterator()
        let grouped = AnyIterator { () -> AnyIterator<SPARQLResultSolution<Term>>? in
            while true {
                guard let pair = i.next() else {
                    if buffer.isEmpty {
                        return nil
                    } else {
                        let b = buffer
                        buffer = []
                        return AnyIterator(b.makeIterator())
                    }
                }
                let r = pair.0
                let g = pair.1
                if g != currentGroup {
                    currentGroup = g
                    if !buffer.isEmpty {
                        let b = buffer
                        buffer = [r]
                        return AnyIterator(b.makeIterator())
                    }
                }
                buffer.append(r)
            }
        }
        
        return grouped
    }
    
    private func comparisonTerms(from term: SPARQLResultSolution<Term>, using comparators: [Algebra.SortComparator]) -> [Term?] {
        let terms = comparators.map { (cmp) -> Term? in
            return try? evaluator.evaluate(expression: cmp.expression, result: term)
        }
        return terms
    }
    
    private func resultsAreEqual(_ a : SPARQLResultSolution<Term>, _ b : SPARQLResultSolution<Term>, usingComparators comparators: [Algebra.SortComparator]) -> Bool {
        if comparators.isEmpty {
            return a == b
        }
        for cmp in comparators {
            guard var lhs = try? evaluator.evaluate(expression: cmp.expression, result: a) else { return true }
            guard var rhs = try? evaluator.evaluate(expression: cmp.expression, result: b) else { return false }
            if !cmp.ascending {
                (lhs, rhs) = (rhs, lhs)
            }
            if lhs < rhs {
                return false
            } else if lhs > rhs {
                return false
            }
        }
        return true
    }
    
    public func evaluate() throws -> AnyIterator<SPARQLResultSolution<Term>> {
        let app = function.windowApplication
        let group = app.partition
        let results = try child.evaluate()
        let partitionGroups = partition(results, by: group)
        let v = function.variableName
        let frame = app.frame
        guard frame.type == .rows else {
            throw QueryPlanError.unimplemented("RANGE window frames are not implemented")
        }

        switch app.windowFunction {
        case .rank, .denseRank:
            // RANK ignores any specified window frame
            let order = app.comparators
            let groups = AnySequence(partitionGroups).lazy.map { (g) -> [SPARQLResultSolution<Term>] in
                var rank = 0
                var increment = 1
                var last: SPARQLResultSolution<Term>? = nil
                let groupResults = g.map { (r) -> SPARQLResultSolution<Term> in
                    if let last = last {
                        if !self.resultsAreEqual(last, r, usingComparators: order) {
                            rank += increment
                            increment = 1
                        } else if app.windowFunction == .rank {
                            increment += 1
                        }
                    } else {
                        rank += increment
                    }
                    last = r
                    let rr = r.extended(variable: v, value: Term(integer: rank)) ?? r
                    return rr
                }
                return groupResults
            }
            let groupsResults = groups.lazy.flatMap { $0 }
            return AnyIterator(groupsResults.makeIterator())
        case .rowNumber:
            // ROW_NUMBER ignores any specified window frame
            let groups = AnySequence(partitionGroups).lazy.map { (g) -> [SPARQLResultSolution<Term>] in
                let groupResults = g.lazy.enumerated().map { (i, r) -> SPARQLResultSolution<Term> in
                    let rr = r.extended(variable: v, value: Term(integer: i+1)) ?? r
                    return rr
                }
                return groupResults
            }
            let groupsResults = groups.flatMap { $0 }
            return AnyIterator(groupsResults.makeIterator())
        case .ntile(let n):
            // NTILE ignores any specified window frame
            let order = app.comparators
            let groups = AnySequence(partitionGroups).lazy.map { (g) -> [SPARQLResultSolution<Term>] in
                let sorted = Array(g)
                let peerGroupsCount = Set(sorted.map { self.comparisonTerms(from: $0, using: order) }).count
                let nSize = peerGroupsCount / n
                let nLarge = peerGroupsCount - n*nSize
                let iSmall = nLarge * (nSize+1)
                var last: SPARQLResultSolution<Term>? = nil
                var groupResults = [SPARQLResultSolution<Term>]()
                var iRow = -1
                for r in sorted {
                    if let last = last {
                        if !self.resultsAreEqual(last, r, usingComparators: order) {
                            iRow += 1
                        }
                    } else {
                        iRow += 1
                    }
                    last = r

                    let q: Int
                    if iRow < iSmall {
                        q = 1 + iRow/(nSize+1)
                    } else {
                        q = 1 + nLarge + (iRow-iSmall)/nSize
                    }
                    let rr = r.extended(variable: v, value: Term(integer: q)) ?? r
                    groupResults.append(rr)
                }
                return groupResults
            }
            let groupsResults = groups.flatMap { $0 }
            return AnyIterator(groupsResults.makeIterator())
        case .aggregation(let agg):
            let frame = app.frame
            let seq = AnySequence(partitionGroups)
            let groups = try seq.lazy.map { (g) -> [SPARQLResultSolution<Term>] in
                let impl = windowAggregation(agg)
                let groupResults = try impl.evaluate(
                    g,
                    frame: frame,
                    variableName: v,
                    evaluator: evaluator
                )
                return Array(groupResults)
            }
            let groupsResults = groups.flatMap { $0 }
            return AnyIterator(groupsResults.makeIterator())
        case .custom(_, _):
            throw QueryPlanError.unimplemented("Extension window functions are not supported")
        }
        
        /**
         
         For each group:
            * Buffer each SPARQLResultSolution<Term> in the group
            * create a sequence that will emit a Sequence<SPARQLResultSolution<Term>> with the window value
            * zip the group buffer and the window sequence, produing a joined result sequence
         Return the concatenation of each group's zipped result sequence
         
         **/
    }
    
    struct SlidingWindowImplementation {
        var add: (SPARQLResultSolution<Term>) -> ()
        var remove: (SPARQLResultSolution<Term>) -> ()
        var value: () -> Term?

        func evaluate<I: IteratorProtocol>(_ group: I, frame: WindowFrame, variableName: String, evaluator: ExpressionEvaluator) throws -> AnyIterator<SPARQLResultSolution<Term>> where I.Element == SPARQLResultSolution<Term> {
            // This is broken down into several different methods that each implement
            // a different frame bound type (e.g. anything to current row, anything
            // from current row, unbounded/preceding(n) to preceding(m), etc.)
            // It's likely that these could be combined into fewer distinct methods
            // and be implemented more efficiently in the future.
            
            switch (frame.from, frame.to) {
            case (_, .current):
                return try evaluateToCurrent(group, frame: frame, variableName: variableName, evaluator: evaluator)
            case (.current, _):
                return try evaluateFromCurrent(group, frame: frame, variableName: variableName, evaluator: evaluator)
            case (.unbound, .unbound):
                return try evaluateComplete(group, frame: frame, variableName: variableName, evaluator: evaluator)
            case (.unbound, .preceding(let tpe)), (.preceding(_), .preceding(let tpe)):
                return try evaluateToPreceding(group, frame: frame, variableName: variableName, evaluator: evaluator, bound: tpe)
            case (.following(let ffe), .unbound), (.following(let ffe), .following(_)):
                return try evaluateFromFollowing(group, frame: frame, variableName: variableName, evaluator: evaluator, bound: ffe)
            case (.unbound, .following(let tfe)), (.preceding(_), .following(let tfe)):
                return try evaluateToFollowing(group, frame: frame, variableName: variableName, evaluator: evaluator, bound: tfe)
            case (.preceding(let fpe), .unbound):
                return try evaluateFromPrecedingToUnbounded(group, frame: frame, variableName: variableName, evaluator: evaluator, bound: fpe)
            case (_, .preceding(_)), (.following(_), _):
                throw QueryPlanError.invalidExpression
            }
        }
        
        func evaluateComplete<I: IteratorProtocol>(_ group: I, frame: WindowFrame, variableName: String, evaluator: ExpressionEvaluator) throws -> AnyIterator<SPARQLResultSolution<Term>> where I.Element == SPARQLResultSolution<Term> {
            var group = group
            var buffer = Array(consuming: &group)
            buffer.forEach { self.add($0) }
            let value = self.value()
            
            let i = AnyIterator { () -> SPARQLResultSolution<Term>? in
                guard !buffer.isEmpty else { return nil }
                let r = buffer.removeFirst()
                var result = r
                if let v = value {
                    result = result.extended(variable: variableName, value: v) ?? result
                }
                return result
            }
            return i
        }
        
        func evaluateFromFollowing<I: IteratorProtocol>(_ group: I, frame: WindowFrame, variableName: String, evaluator: ExpressionEvaluator, bound toPrecedingExpression: Expression) throws -> AnyIterator<SPARQLResultSolution<Term>> where I.Element == SPARQLResultSolution<Term> {
            let fflt = try evaluator.evaluate(expression: toPrecedingExpression, result: SPARQLResultSolution<Term>(bindings: [:]))
            guard let ffln = fflt.numeric else {
                throw QueryPlanError.nonConstantExpression
            }
            let fromFollowingLimit = Int(ffln.value)
            
            var toFollowingLimit: Int? = nil
            switch frame.to {
            case .following(let expr):
                let t = try evaluator.evaluate(expression: expr, result: SPARQLResultSolution<Term>(bindings: [:]))
                guard let n = t.numeric else {
                    throw QueryPlanError.nonConstantExpression
                }
                toFollowingLimit = Int(n.value)
            default:
                break
            }
            
            var group = group
            if let toFollowingLimit = toFollowingLimit {
                // BETWEEN $fromFollowingLimit AND $toFollowingLimit
                let buffer = Array(consuming: &group)
                buffer.prefix(1+toFollowingLimit).forEach { self.add($0) }
                
                var windowEndIndex = buffer.index(buffer.startIndex, offsetBy: toFollowingLimit)
                var window = Array(buffer.prefix(upTo: buffer.index(after: windowEndIndex)))

                for _ in 0..<fromFollowingLimit {
                    guard !window.isEmpty else { break }
                    let rr = window.removeFirst()
                    self.remove(rr)
                }

                let seq = buffer.map { (r) ->SPARQLResultSolution<Term> in
                    var result = r
                    if let v = self.value() {
                        result = result.extended(variable: variableName, value: v) ?? result
                    }
                    
                    if !window.isEmpty {
                        let rr = window.removeFirst()
                        self.remove(rr)
                        
                        if windowEndIndex != buffer.endIndex {
                            windowEndIndex = buffer.index(after: windowEndIndex)
                            if windowEndIndex != buffer.endIndex {
                                let r = buffer[windowEndIndex]
                                window.append(r)
                                self.add(r)
                            }
                        }
                    }
                    
                    return result
                }
                return AnyIterator(seq.makeIterator())
            } else {
                // BETWEEN $fromFollowingLimit AND UNBOUNDED
                let buffer = Array(consuming: &group)
                buffer.forEach { self.add($0) }
                
                var window = buffer
                for _ in 0..<fromFollowingLimit {
                    guard !window.isEmpty else { break }
                    let rr = window.removeFirst()
                    self.remove(rr)
                }
                
                let seq = buffer.map { (r) ->SPARQLResultSolution<Term> in
                    var result = r
                    if let v = self.value() {
                        result = result.extended(variable: variableName, value: v) ?? result
                    }
                    
                    if !window.isEmpty {
                        self.remove(window.removeFirst())
                    }
                    
                    return result
                }
                return AnyIterator(seq.makeIterator())
            }
        }
        
        func evaluateToPreceding<I: IteratorProtocol>(_ group: I, frame: WindowFrame, variableName: String, evaluator: ExpressionEvaluator, bound toPrecedingExpression: Expression) throws -> AnyIterator<SPARQLResultSolution<Term>> where I.Element == SPARQLResultSolution<Term> {
            let tplt = try evaluator.evaluate(expression: toPrecedingExpression, result: SPARQLResultSolution<Term>(bindings: [:]))
            guard let tpln = tplt.numeric else {
                throw QueryPlanError.nonConstantExpression
            }
            let toPrecedingLimit = Int(tpln.value)
            
            var fromPrecedingLimit: Int? = nil
            switch frame.from {
            case .preceding(let expr):
                let t = try evaluator.evaluate(expression: expr, result: SPARQLResultSolution<Term>(bindings: [:]))
                guard let n = t.numeric else {
                    throw QueryPlanError.nonConstantExpression
                }
                fromPrecedingLimit = Int(n.value)
            default:
                break
            }
            
            var group = group
            var buffer = [SPARQLResultSolution<Term>]()
            var window = [SPARQLResultSolution<Term>]()
            var count = 0
            let i = AnyIterator { () -> SPARQLResultSolution<Term>? in
                guard let r = group.next() else { return nil }
                buffer.append(r)
                
                if let fromPrecedingLimit = fromPrecedingLimit {
                    // BETWEEN $fromPrecedingLimit AND $toPrecedingLimit
                    if count > fromPrecedingLimit {
                        let r = window.removeFirst()
                        self.remove(r)
                    }
                } else {
                    // BETWEEN UNBOUNDED AND $toPrecedingLimit
                }
                if buffer.count > toPrecedingLimit {
                    let r = buffer.removeFirst()
                    self.add(r)
                    window.append(r)
                }
                
                var result = r
                if let v = self.value() {
                    result = result.extended(variable: variableName, value: v) ?? result
                }
                count += 1
                return result
            }
            return i
        }
        
        func evaluateFromPrecedingToUnbounded<I: IteratorProtocol>(_ group: I, frame: WindowFrame, variableName: String, evaluator: ExpressionEvaluator, bound fromPrecedingExpression: Expression) throws -> AnyIterator<SPARQLResultSolution<Term>> where I.Element == SPARQLResultSolution<Term> {
            let fplt = try evaluator.evaluate(expression: fromPrecedingExpression, result: SPARQLResultSolution<Term>(bindings: [:]))
            guard let fpln = fplt.numeric else {
                throw QueryPlanError.nonConstantExpression
            }
            let fromPrecedingLimit = Int(fpln.value)
            
            var group = group
            var buffer = Array(consuming: &group)
            var window = buffer
            buffer.forEach { self.add($0) }

            var count = 0
            let i = AnyIterator { () -> SPARQLResultSolution<Term>? in
                guard !buffer.isEmpty else { return nil }
                let r = buffer.removeFirst()
                if count > fromPrecedingLimit {
                    let rr = window.removeFirst()
                    self.remove(rr)
                }
                var result = r
                if let v = self.value() {
                    result = result.extended(variable: variableName, value: v) ?? result
                }
                
                count += 1
                return result
            }
            return i
        }
        
        func evaluateToFollowing<I: IteratorProtocol>(_ group: I, frame: WindowFrame, variableName: String, evaluator: ExpressionEvaluator, bound toPrecedingExpression: Expression) throws -> AnyIterator<SPARQLResultSolution<Term>> where I.Element == SPARQLResultSolution<Term> {
            let tflt = try evaluator.evaluate(expression: toPrecedingExpression, result: SPARQLResultSolution<Term>(bindings: [:]))
            guard let tfln = tflt.numeric else {
                throw QueryPlanError.nonConstantExpression
            }
            let toFollowingLimit = Int(tfln.value)
            
            var fromPrecedingLimit: Int? = nil
            switch frame.from {
            case .preceding(let expr):
                let t = try evaluator.evaluate(expression: expr, result: SPARQLResultSolution<Term>(bindings: [:]))
                guard let n = t.numeric else {
                    throw QueryPlanError.nonConstantExpression
                }
                fromPrecedingLimit = Int(n.value)
            default:
                break
            }
            
            var group = group
            var buffer = Array(consuming: &group, limit: 1+toFollowingLimit)
            var window = buffer.prefix(1+toFollowingLimit)
            buffer.forEach { self.add($0) }
            var count = 0
            let i = AnyIterator { () -> SPARQLResultSolution<Term>? in
                guard !buffer.isEmpty else { return nil }
                let r = buffer.removeFirst()
                if let fromPrecedingLimit = fromPrecedingLimit {
                    // BETWEEN $fromPrecedingLimit AND $toFollowingLimit FOLLOWING
                    if count > fromPrecedingLimit {
                        let rr = window.removeFirst()
                        self.remove(rr)
                    }
                } else {
                    // BETWEEN UNBOUNDED AND $toFollowingLimit FOLLOWING
                }
                var result = r
                if let v = self.value() {
                    result = result.extended(variable: variableName, value: v) ?? result
                }
                
                if let rr = group.next() {
                    window.append(rr)
                    buffer.append(rr)
                    self.add(rr)
                }
                
                count += 1
                return result
            }
            return i
        }
        
        func evaluateToCurrent<I: IteratorProtocol>(_ group: I, frame: WindowFrame, variableName: String, evaluator: ExpressionEvaluator) throws -> AnyIterator<SPARQLResultSolution<Term>> where I.Element == SPARQLResultSolution<Term> {
            var precedingLimit: Int? = nil
            switch frame.from {
            case .preceding(let expr):
                let t = try evaluator.evaluate(expression: expr, result: SPARQLResultSolution<Term>(bindings: [:]))
                guard let n = t.numeric else {
                    throw QueryPlanError.nonConstantExpression
                }
                precedingLimit = Int(n.value)
            default:
                break
            }
            
            var group = group
            if case .unbound = frame.from {
                let i = AnyIterator { () -> SPARQLResultSolution<Term>? in
                    guard let r = group.next() else { return nil }
                    self.add(r)
                    var result = r
                    if let v = self.value() {
                        result = result.extended(variable: variableName, value: v) ?? result
                    }
                    return result
                }
                return i
            } else if case .current = frame.from {
                let i = AnyIterator { () -> SPARQLResultSolution<Term>? in
                    guard let r = group.next() else { return nil }
                    self.add(r)
                    var result = r
                    if let v = self.value() {
                        result = result.extended(variable: variableName, value: v) ?? result
                    }
                    self.remove(r)
                    return result
                }
                return i
            } else {
                var buffer = [SPARQLResultSolution<Term>]()
                let i = AnyIterator { () -> SPARQLResultSolution<Term>? in
                    guard let r = group.next() else { return nil }
                    if let l = precedingLimit, !buffer.isEmpty, buffer.count > l {
                        let r = buffer.first!
                        self.remove(r)
                        buffer.removeFirst()
                    }
                    buffer.append(r)
                    self.add(r)
                    var result = r
                    if let v = self.value() {
                        result = result.extended(variable: variableName, value: v) ?? result
                    }
                    return result
                }
                return i
            }
        }
        
        func evaluateFromCurrent<I: IteratorProtocol>(_ group: I, frame: WindowFrame, variableName: String, evaluator: ExpressionEvaluator) throws -> AnyIterator<SPARQLResultSolution<Term>> where I.Element == SPARQLResultSolution<Term> {
            var followingLimit: Int? = nil
            switch frame.to {
            case .following(let expr):
                let t = try evaluator.evaluate(expression: expr, result: SPARQLResultSolution<Term>(bindings: [:]))
                guard let n = t.numeric else {
                    throw QueryPlanError.nonConstantExpression
                }
                followingLimit = Int(n.value)
            default:
                break
            }
            
            var group = group
            if case .unbound = frame.to {
                var buffer = Array(consuming: &group)
                buffer.forEach { self.add($0) }
                
                let i = AnyIterator { () -> SPARQLResultSolution<Term>? in
                    guard !buffer.isEmpty else { return nil }
                    let r = buffer.removeFirst()
                    var result = r
                    if let v = self.value() {
                        result = result.extended(variable: variableName, value: v) ?? result
                    }
                    self.remove(r)
                    return result
                }
                return i
            } else if case .current = frame.to {
                let i = AnyIterator { () -> SPARQLResultSolution<Term>? in
                    guard let r = group.next() else { return nil }
                    self.add(r)
                    var result = r
                    if let v = self.value() {
                        result = result.extended(variable: variableName, value: v) ?? result
                    }
                    self.remove(r)
                    return result
                }
                return i
            } else {
                var buffer : [SPARQLResultSolution<Term>]
                if let limit = followingLimit {
                    buffer = Array(consuming: &group, limit: limit+1)
                } else {
                    buffer = Array(consuming: &group)
                }
                buffer.forEach { self.add($0) }

                let i = AnyIterator { () -> SPARQLResultSolution<Term>? in
                    guard !buffer.isEmpty else { return nil }
                    let r = buffer.removeFirst()
                    var result = r
                    if let v = self.value() {
                        result = result.extended(variable: variableName, value: v) ?? result
                    }
                    self.remove(r)
                    if let r = group.next() {
                        buffer.append(r)
                        self.add(r)
                    }
                    return result
                }
                return i
            }
        }
    }
    
    private func windowAggregation(_ agg: Aggregation) -> SlidingWindowImplementation {
        let ee = evaluator
        switch agg {
        case .countAll:
            var value = 0
            return SlidingWindowImplementation(
                add: { (_) in value += 1 },
                remove: { (_) in value -= 1 },
                value: { return Term(integer: value) }
            )
        case let .count(expr, _):
            var value = 0
            return SlidingWindowImplementation(
                add: { (r) in
                    if let _ = try? ee.evaluate(expression: expr, result: r) {
                        value += 1
                    }
                },
                remove: { (r) in
                    if let _ = try? ee.evaluate(expression: expr, result: r) {
                        value -= 1
                    }
                },
                value: { return Term(integer: value) }
            )
        case let .sum(expr, _):
            var intCount = 0
            var fltCount = 0
            var decCount = 0
            var dblCount = 0
            var int = NumericValue.integer(0)
            var flt = NumericValue.float(mantissa: 0, exponent: 0)
            var dec = NumericValue.decimal(Decimal(integerLiteral: 0))
            var dbl = NumericValue.double(mantissa: 0, exponent: 0)
            return SlidingWindowImplementation(
                add: { (r) in
                    if let t = try? ee.evaluate(expression: expr, result: r), let n = t.numeric {
                        switch n {
                        case .integer(_):
                            intCount += 1
                            int += n
                        case .float(_):
                            fltCount += 1
                            flt += n
                        case .decimal(_):
                            decCount += 1
                            dec += n
                        case .double(_):
                            dblCount += 1
                            dbl += n
                        }
                    }
                },
                remove: { (r) in
                    if let t = try? ee.evaluate(expression: expr, result: r), let n = t.numeric {
                        switch n {
                        case .integer(_):
                            intCount -= 1
                            int -= n
                        case .float(_):
                            fltCount -= 1
                            flt -= n
                        case .decimal(_):
                            decCount -= 1
                            dec -= n
                        case .double(_):
                            dblCount -= 1
                            dbl -= n
                        }
                    }
                },
                value: {
                    var value = NumericValue.integer(0)
                    if intCount > 0 { value += int }
                    if fltCount > 0 { value += flt }
                    if decCount > 0 { value += dec }
                    if dblCount > 0 { value += dbl }
                    return value.term
                }
            )
        case let .avg(expr, _):
            var intCount = 0
            var fltCount = 0
            var decCount = 0
            var dblCount = 0
            var int = NumericValue.integer(0)
            var flt = NumericValue.float(mantissa: 0, exponent: 0)
            var dec = NumericValue.decimal(Decimal(integerLiteral: 0))
            var dbl = NumericValue.double(mantissa: 0, exponent: 0)
            return SlidingWindowImplementation(
                add: { (r) in
                    if let t = try? ee.evaluate(expression: expr, result: r), let n = t.numeric {
                        switch n {
                        case .integer(_):
                            intCount += 1
                            int += n
                        case .float(_):
                            fltCount += 1
                            flt += n
                        case .decimal(_):
                            decCount += 1
                            dec += n
                        case .double(_):
                            dblCount += 1
                            dbl += n
                        }
                    }
                },
                remove: { (r) in
                    if let t = try? ee.evaluate(expression: expr, result: r), let n = t.numeric {
                        switch n {
                        case .integer(_):
                            intCount -= 1
                            int -= n
                        case .float(_):
                            fltCount -= 1
                            flt -= n
                        case .decimal(_):
                            decCount -= 1
                            dec -= n
                        case .double(_):
                            dblCount -= 1
                            dbl -= n
                        }
                    }
                },
                value: {
                    var value = NumericValue.integer(0)
                    if intCount > 0 { value += int }
                    if fltCount > 0 { value += flt }
                    if decCount > 0 { value += dec }
                    if dblCount > 0 { value += dbl }
                    let count = NumericValue.integer(intCount + fltCount + decCount + dblCount)
                    return (value / count).term
                }
            )
        case .min(let expr):
            var values = [Term]()
            return SlidingWindowImplementation(
                add: { (r) in
                    if let t = try? ee.evaluate(expression: expr, result: r) {
                        values.append(t)
                    }
                },
                remove: { (r) in
                    if let t = try? ee.evaluate(expression: expr, result: r) {
                        if let i = values.firstIndex(of: t) {
                            precondition(i == 0)
                            values.remove(at: i)
                        }
                    }
                },
                value: { return values.min() }
            )
        case .max(let expr):
            var values = [Term]()
            return SlidingWindowImplementation(
                add: { (r) in
                    if let t = try? ee.evaluate(expression: expr, result: r) {
                        values.append(t)
                    }
                },
                remove: { (r) in
                    if let t = try? ee.evaluate(expression: expr, result: r) {
                        if let i = values.firstIndex(of: t) {
                            precondition(i == 0)
                            values.remove(at: i)
                        }
                    }
                },
                value: { return values.max() }
            )
        case .sample(let expr):
            var value : Term? = nil
            return SlidingWindowImplementation(
                add: { (r) in
                    if let t = try? ee.evaluate(expression: expr, result: r) {
                        value = t
                    }
                },
                remove: { (_) in return },
                value: { return value }
            )
        case let .groupConcat(expr, sep, _, _):
            var values = [Term?]()
            return SlidingWindowImplementation(
                add: { (r) in
                    let t = try? ee.evaluate(expression: expr, result: r)
                    values.append(t)
                },
                remove: { (_) in
                    values.remove(at: 0)
                },
                value: {
                    let strings = values.compactMap { $0?.value }
                    let j = strings.joined(separator: sep)
                    return Term(string: j)
                    
                }
            )
        }
        
        
    }
    
}

public struct HeapSortLimitPlan: UnaryQueryPlan {
    public var child: QueryPlan
    var comparators: [Algebra.SortComparator]
    var limit: Int
    var evaluator: ExpressionEvaluator
    public var selfDescription: String { return "Heap Sort with Limit \(limit) { \(comparators) }" }

    fileprivate struct SortElem {
        var result: SPARQLResultSolution<Term>
        var terms: [Term?]
    }

    private var sortFunction: (SortElem, SortElem) -> Bool {
        let cmps = self.comparators
        return { (a, b) -> Bool in
            let pairs = zip(a.terms, b.terms)
            for (cmp, pair) in zip(cmps, pairs) {
                guard let lhs = pair.0 else { return true }
                guard let rhs = pair.1 else { return false }
                if lhs == rhs {
                    continue
                }
                var sorted = lhs > rhs
                if !cmp.ascending {
                    sorted = !sorted
                }
                return sorted
            }
            return false
        }
    }
    
    public func evaluate() throws -> AnyIterator<SPARQLResultSolution<Term>> {
        let i = try child.evaluate()
        var heap = Heap(sort: sortFunction)
        for r in i {
            let terms = comparators.map { (cmp) in
                try? evaluator.evaluate(expression: cmp.expression, result: r)
            }
            let elem = SortElem(result: r, terms: terms)
            heap.insert(elem)
            if heap.count > limit {
                heap.remove()
            }
        }
        
        let rows = heap.sort().map { $0.result }.prefix(limit)
        return AnyIterator(rows.makeIterator())
    }
}

public struct ExistsPlan: UnaryQueryPlan {
    public var child: QueryPlan
    var pattern: QueryPlan
    var variable: String
    var patternAlgebra: Algebra
    public var selfDescription: String {
        let s = SPARQLSerializer(prettyPrint: true)
        do {
            let q = try Query(form: .select(.star), algebra: patternAlgebra)
            let tokens = try q.sparqlTokens()
            let query = s.serialize(tokens)
            return "Exists ?\(variable) ← { \(query.filter { $0 != "\n" }) }"
        } catch {
            return "*** Failed to serialize EXISTS algebra into SPARQL string ***"
        }
    }
    public func evaluate() throws -> AnyIterator<SPARQLResultSolution<Term>> {
        let i = try child.evaluate()
        let pattern = self.pattern
        let variable = self.variable
        let s = i.lazy.compactMap { (r) -> SPARQLResultSolution<Term>? in
            let columns = r.keys.map { Node.variable($0, binding: true) }
            let row = r.keys.map { r[$0] }
            let table = TablePlan(columns: columns, rows: [row])
            let plan = NestedLoopJoinPlan(lhs: table, rhs: pattern)
            guard let existsIter = try? plan.evaluate() else {
                return nil
            }
            if let _ = existsIter.next() {
                return r.extended(variable: variable, value: Term.trueValue)
            } else {
                return r.extended(variable: variable, value: Term.falseValue)
            }
        }
        return AnyIterator(s.makeIterator())
    }
}

/********************************************************************************************************/
// -
/********************************************************************************************************/

public protocol PathPlan: PlanSerializable {
    var selfDescription: String { get }
    var children : [PathPlan] { get }
    func evaluate(from: Node, to: Node, in: Term) throws -> AnyIterator<SPARQLResultSolution<Term>>
}

public struct PathQueryPlan: NullaryQueryPlan {
    var subject: Node
    var path: PathPlan
    var object: Node
    var graph: Term
    public var selfDescription: String { return "Path { \(subject) ---> \(object) in graph \(graph) }" }
    public var properties: [PlanSerializable] { return [path] }
    public var isJoinIdentity: Bool { return false }
    public var isUnionIdentity: Bool { return false }

    public func evaluate() throws -> AnyIterator<SPARQLResultSolution<Term>> {
        return try path.evaluate(from: subject, to: object, in: graph)
    }
}


public extension PathPlan {
    var arity: Int { return children.count }
    var selfDescription: String {
        return "\(self)"
    }
    
    func serialize(depth: Int=0) -> String {
        let indent = String(repeating: " ", count: (depth*2))
        let name = self.selfDescription
        var d = "\(indent)\(name)\n"
        for c in self.children {
            d += c.serialize(depth: depth+1)
        }
        // TODO: include non-queryplan children (e.g. TablePlan rows)
        return d
    }
    
    internal func alp(term: Term, path: PathPlan, graph: Term) throws -> AnyIterator<Term> {
        var v = Set<Term>()
        try alp(term: term, path: path, seen: &v, graph: graph)
        return AnyIterator(v.makeIterator())
    }
    
    internal func alp(term: Term, path: PathPlan, seen: inout Set<Term>, graph: Term) throws {
        guard !seen.contains(term) else { return }
        seen.insert(term)
        let node : Node = .variable(".pp", binding: true)
        for r in try path.evaluate(from: .bound(term), to: node, in: graph) {
            if let term = r[node] {
                try alp(term: term, path: path, seen: &seen, graph: graph)
            }
        }
    }
}


public struct NPSPathPlan: PathPlan {
    public var iris: [Term]
    var store: QuadStoreProtocol
    public var children: [PathPlan] { return [] }
    public var selfDescription: String { return "NPS { \(iris) }" }
    public func evaluate(from subject: Node, to object: Node, in graph: Term) throws -> AnyIterator<SPARQLResultSolution<Term>> {
        switch (subject, object) {
        case let (.bound(_), .variable(oname, binding: bind)):
            let objects = try evaluate(from: subject, in: graph)
            if bind {
                let i = objects.lazy.map {
                    return SPARQLResultSolution<Term>(bindings: [oname: $0])
                }
                return AnyIterator(i.makeIterator())
            } else {
                let i = objects.lazy.map { (_) -> SPARQLResultSolution<Term> in
                    return SPARQLResultSolution<Term>(bindings: [:])
                }
                return AnyIterator(i.makeIterator())
            }
        case (.bound(_), .bound(let o)):
            let objects = try evaluate(from: subject, in: graph)
            let i = objects.lazy.compactMap { (term) -> SPARQLResultSolution<Term>? in
                guard term == o else { return nil }
                return SPARQLResultSolution<Term>(bindings: [:])
            }
            return AnyIterator(i.makeIterator())
        case (.variable(let s, _), .bound(_)):
            let p : Node = .variable(".p", binding: true)
            let qp = QuadPattern(subject: subject, predicate: p, object: object, graph: .bound(graph))
            let i = try store.quads(matching: qp)
            let set = Set(iris)
            return AnyIterator {
                repeat {
                    guard let q = i.next() else { return nil }
                    let p = q.predicate
                    guard !set.contains(p) else { continue }
                    return SPARQLResultSolution<Term>(bindings: [s: q.subject])
                } while true
            }
        case let (.variable(s, _), .variable(o, _)):
            let p : Node = .variable(".p", binding: true)
            let qp = QuadPattern(subject: subject, predicate: p, object: object, graph: .bound(graph))
            let i = try store.quads(matching: qp)
            let set = Set(iris)
            return AnyIterator {
                repeat {
                    guard let q = i.next() else { return nil }
                    let p = q.predicate
                    guard !set.contains(p) else { continue }
                    return SPARQLResultSolution<Term>(bindings: [s: q.subject, o: q.object])
                } while true
            }
        }
    }
    
    public func evaluate(from subject: Node, in graph: Term) throws -> AnyIterator<Term> {
        let object = Node.variable(".npso", binding: true)
        let predicate = Node.variable(".npsp", binding: true)
        let quad = QuadPattern(subject: subject, predicate: predicate, object: object, graph: .bound(graph))
        let i = try store.quads(matching: quad)
        // OPTIMIZE: this can be made more efficient by adding an NPS function to the store,
        //           and allowing it to do the filtering based on a SPARQLResultSolution<UInt64> objects before
        //           materializing the terms
        let set = Set(iris)
        return AnyIterator {
            repeat {
                guard let q = i.next() else { return nil }
                let p = q.predicate
                guard !set.contains(p) else { continue }
                return q.object
            } while true
        }
    }
}

public struct LinkPathPlan : PathPlan {
    public var predicate: Term
    var store: QuadStoreProtocol
    public var children: [PathPlan] { return [] }
    public var selfDescription: String { return "Link { \(predicate) }" }
    public func evaluate(from subject: Node, to object: Node, in graph: Term) throws -> AnyIterator<SPARQLResultSolution<Term>> {
//        print("eval(linkPath[\(subject) \(predicate) \(object) \(graph)])")
        let qp = QuadPattern(subject: subject, predicate: .bound(predicate), object: object, graph: .bound(graph))
        let r = try store.results(matching: qp)
        return r
    }
    
    public func evaluate(from subject: Node, in graph: Term) throws -> AnyIterator<Term> {
        let object = Node.variable(".lpo", binding: true)
        let qp = QuadPattern(
            subject: subject,
            predicate: .bound(predicate),
            object: object,
            graph: .bound(graph)
        )
//        print("eval(linkPath[from: \(qp)])")
        let plan = QuadPlan(quad: qp, store: store)
        let i = try plan.evaluate().lazy.compactMap {
            return $0[object]
        }
        return AnyIterator(i.makeIterator())
    }
}

public struct UnionPathPlan: PathPlan {
    public var lhs: PathPlan
    public var rhs: PathPlan
    public var children: [PathPlan] { return [lhs, rhs] }
    public var selfDescription: String { return "Alt" }
    public func evaluate(from subject: Node, to object: Node, in graph: Term) throws -> AnyIterator<SPARQLResultSolution<Term>> {
        let l = try lhs.evaluate(from: subject, to: object, in: graph)
        let r = try rhs.evaluate(from: subject, to: object, in: graph)
        return AnyIterator(ConcatenatingIterator(l, r))
    }
}

public struct SequencePathPlan: PathPlan {
    public var lhs: PathPlan
    public var joinNode: Node
    public var rhs: PathPlan
    public var children: [PathPlan] { return [lhs, rhs] }
    public var selfDescription: String { return "Seq { \(joinNode) }" }
    
    public func evaluate(from subject: Node, to object: Node, in graph: Term) throws -> AnyIterator<SPARQLResultSolution<Term>> {
//        print("eval(sequencePath[\(subject) --> \(object)])")
        guard case .variable(_, _) = joinNode else {
            print("*** invalid child in query plan evaluation")
            throw QueryPlanError.invalidChild
        }
        let l = try lhs.evaluate(from: subject, to: joinNode, in: graph)
        var results = [SPARQLResultSolution<Term>]()
        for lr in l {
            if let j = lr[joinNode] {
                let r = try rhs.evaluate(from: .bound(j), to: object, in: graph)
                for rr in r {
                    var result = rr
                    if case .variable(let name, true) = subject, let term = lr[subject] {
                        result = result.extended(variable: name, value: term) ?? result
                    }
                    results.append(result)
                }
            }
        }
        return AnyIterator(results.makeIterator())
    }
}

public struct InversePathPlan: PathPlan {
    public var child: PathPlan
    public var children: [PathPlan] { return [child] }
    public var selfDescription: String { return "Inv" }
    public func evaluate(from subject: Node, to object: Node, in graph: Term) throws -> AnyIterator<SPARQLResultSolution<Term>> {
        return try child.evaluate(from: object, to: subject, in: graph)
    }
}

public struct PlusPathPlan : PathPlan {
    public var child: PathPlan
    var store: QuadStoreProtocol
    public var children: [PathPlan] { return [child] }
    public var selfDescription: String { return "Plus" }
    public func evaluate(from subject: Node, to object: Node, in graph: Term) throws -> AnyIterator<SPARQLResultSolution<Term>> {
        switch subject {
        case .bound(_):
            var v = Set<Term>()
            let frontierNode : Node = .variable(".pp-plus", binding: true)
            for r in try child.evaluate(from: subject, to: frontierNode, in: graph) {
                if let n = r[frontierNode] {
//                    print("First step of + resulted in term: \(n)")
                    try alp(term: n, path: child, seen: &v, graph: graph)
                }
            }
//            print("ALP resulted in: \(v)")
            
            let i = v.lazy.map { (term) -> SPARQLResultSolution<Term> in
                if case .variable(let name, true) = object {
                    return SPARQLResultSolution<Term>(bindings: [name: term])
                } else {
                    return SPARQLResultSolution<Term>(bindings: [:])
                }
            }
            
            return AnyIterator(i.makeIterator())
        default:
            throw QueryPlanError.unexpectedError("Unexpected subject to PlusPathPlan")
        }
    }
}

public struct StarPathPlan : PathPlan {
    public var child: PathPlan
    var store: QuadStoreProtocol
    public var children: [PathPlan] { return [child] }
    public var selfDescription: String { return "Plus" }
    public func evaluate(from subject: Node, to object: Node, in graph: Term) throws -> AnyIterator<SPARQLResultSolution<Term>> {
        switch subject {
        case .bound(let term):
            var v = Set<Term>()
            try alp(term: term, path: child, seen: &v, graph: graph)
//            print("ALP resulted in: \(v)")
            
            switch object {
            case let .variable(name, binding: true):
                let i = v.lazy.map { SPARQLResultSolution<Term>(bindings: [name: $0]) }
                return AnyIterator(i.makeIterator())
            case .variable(_, binding: false):
                let i = v.lazy.map { (_) in SPARQLResultSolution<Term>(bindings: [:]) }.prefix(1)
                return AnyIterator(i.makeIterator())
            case .bound(let o):
                let i = v.lazy.compactMap { (term) -> SPARQLResultSolution<Term>? in
                    guard term == o else { return nil }
                    return SPARQLResultSolution<Term>(bindings: [:])
                }
                return AnyIterator(i.prefix(1).makeIterator())
            }
        case .variable(let s, binding: _):
            switch object {
            case .variable(_):
                var iterators = [AnyIterator<SPARQLResultSolution<Term>>]()
                for gn in store.graphTerms(in: graph) {
                    let results = try evaluate(from: .bound(gn), to: object, in: graph).lazy.compactMap { (r) -> SPARQLResultSolution<Term>? in
                        r.extended(variable: s, value: gn)
                    }
                    iterators.append(AnyIterator(results.makeIterator()))
                }
                return AnyIterator { () -> SPARQLResultSolution<Term>? in
                    repeat {
                        guard let i = iterators.first else { return nil }
                        if let r = i.next() {
                            return r
                        } else {
                            iterators.removeFirst(1)
                        }
                    } while true
                }
            case .bound(_):
                throw QueryPlanError.unimplemented("unimplemented: ?var :starpath* <bound>") // TODO: implement
            }
        }
    }
}
public struct ZeroOrOnePathPlan : PathPlan {
    public var child: PathPlan
    var store: QuadStoreProtocol
    public var children: [PathPlan] { return [child] }
    public var selfDescription: String { return "ZeroOrOne" }
    public func evaluate(from subject: Node, to object: Node, in graph: Term) throws -> AnyIterator<SPARQLResultSolution<Term>> {
        let i = try child.evaluate(from: subject, to: object, in: graph)
        switch (subject, object) {
        case (.variable(let s, _), .variable(_)):
            let gn = store.graphTerms(in: graph)
            let results = try gn.lazy.map { (term) -> AnyIterator<SPARQLResultSolution<Term>> in
                let i = try child.evaluate(from: .bound(term), to: object, in: graph)
                let j = i.lazy.map { (r) -> SPARQLResultSolution<Term> in
                    r.extended(variable: s, value: term) ?? r
                }
                return AnyIterator(j.makeIterator())
            }
            return AnyIterator(results.joined().makeIterator())
        case (.bound(_), .bound(_)):
            if subject == object {
                let r = [SPARQLResultSolution<Term>(bindings: [:])]
                return AnyIterator(r.makeIterator())
            } else {
                return i
            }
        case let (.bound(term), .variable(name, _)), let (.variable(name, _), .bound(term)):
            let r = [SPARQLResultSolution<Term>(bindings: [name: term])]
            var seen = Set<Term>()
            let j = i.lazy.compactMap { (r) -> SPARQLResultSolution<Term>? in
                guard let t = r[name] else { return nil }
                guard t != term else { return nil }
                guard !seen.contains(t) else { return nil }
                seen.insert(t)
                return r
            }
            return AnyIterator(ConcatenatingIterator(r.makeIterator(), j.makeIterator()))
        }
    }
}

/********************************************************************************************************/

protocol Aggregate {
    func handle(_ row: SPARQLResultSolution<Term>)
    func result() -> Term?
}

public struct AggregationPlan: UnaryQueryPlan {
    private class CountAllAggregate: Aggregate {
        var count: Int
        init() {
            self.count = 0
        }
        func handle(_ row: SPARQLResultSolution<Term>) {
            count += 1
        }
        func result() -> Term? {
            return Term(integer: count)
        }
    }
    
    private class MinimumAggregate: Aggregate {
        var value: Term?
        var expression: Expression
        var ee: ExpressionEvaluator
        init(expression: Expression, evaluator: ExpressionEvaluator) {
            self.expression = expression
            self.value = nil
            self.ee = evaluator
        }
        func handle(_ row: SPARQLResultSolution<Term>) {
            let term = try? ee.evaluate(expression: expression, result: row)
            if let t = value {
                if let term = term, term < t {
                    value = term
                }
            } else {
                value = term
            }
        }
        func result() -> Term? {
            return value
        }
    }
    
    private class MaximumAggregate: Aggregate {
        var value: Term?
        var expression: Expression
        var ee: ExpressionEvaluator
        init(expression: Expression, evaluator: ExpressionEvaluator) {
            self.expression = expression
            self.value = nil
            self.ee = evaluator
        }
        func handle(_ row: SPARQLResultSolution<Term>) {
            let term = try? ee.evaluate(expression: expression, result: row)
            if let t = value {
                if let term = term, term > t {
                    value = term
                }
            } else {
                value = term
            }
        }
        func result() -> Term? {
            return value
        }
    }
    
    private class AverageAggregate: Aggregate {
        var error: Bool
        var value: NumericValue
        var count: Int
        var expression: Expression
        var ee: ExpressionEvaluator
        init(expression: Expression, evaluator: ExpressionEvaluator) {
            self.error = false
            self.expression = expression
            self.value = .integer(0)
            self.count = 0
            self.ee = evaluator
        }
        func handle(_ row: SPARQLResultSolution<Term>) {
            if let term = try? ee.evaluate(expression: expression, result: row) {
                if let n = term.numeric {
                    value = value + n
                    count += 1
                } else {
                    error = true
                }
            }
        }
        func result() -> Term? {
            guard !error else { return nil }
            let avg = value / .integer(count)
            return avg.term
        }
    }
    
    private class AverageDistinctAggregate: Aggregate {
        var error: Bool
        var values: Set<NumericValue>
        var expression: Expression
        var ee: ExpressionEvaluator
        init(expression: Expression, evaluator: ExpressionEvaluator) {
            self.error = false
            self.expression = expression
            self.values = Set()
            self.ee = evaluator
        }
        func handle(_ row: SPARQLResultSolution<Term>) {
            if let term = try? ee.evaluate(expression: expression, result: row) {
                if let n = term.numeric {
                    values.insert(n)
                } else {
                    error = true
                }
            }
        }
        func result() -> Term? {
            guard !error else { return nil }
            let value = values.reduce(NumericValue.integer(0)) { $0 + $1 }
            let avg = value / .integer(values.count)
            return avg.term
        }
    }
    
    private class SumAggregate: Aggregate {
        var error: Bool
        var value: NumericValue
        var expression: Expression
        var ee: ExpressionEvaluator
        init(expression: Expression, evaluator: ExpressionEvaluator) {
            self.error = false
            self.expression = expression
            self.value = .integer(0)
            self.ee = evaluator
        }
        func handle(_ row: SPARQLResultSolution<Term>) {
            if let term = try? ee.evaluate(expression: expression, result: row) {
                if let n = term.numeric {
                    value = value + n
                } else {
                    error = true
                }
            }
        }
        func result() -> Term? {
            guard !error else { return nil }
            return value.term
        }
    }
    
    private class SumDistinctAggregate: Aggregate {
        var error: Bool
        var values: Set<NumericValue>
        var expression: Expression
        var ee: ExpressionEvaluator
        init(expression: Expression, evaluator: ExpressionEvaluator) {
            self.error = false
            self.expression = expression
            self.values = Set()
            self.ee = evaluator
        }
        func handle(_ row: SPARQLResultSolution<Term>) {
            if let term = try? ee.evaluate(expression: expression, result: row) {
                if let n = term.numeric {
                    values.insert(n)
                } else {
                    error = true
                }
            }
        }
        func result() -> Term? {
            guard !error else { return nil }
            let value = values.reduce(NumericValue.integer(0)) { $0 + $1 }
            return value.term
        }
    }
    
    private class CountAggregate: Aggregate {
        var count: Int
        var expression: Expression
        var ee: ExpressionEvaluator
        init(expression: Expression, evaluator: ExpressionEvaluator) {
            self.expression = expression
            self.count = 0
            self.ee = evaluator
        }
        func handle(_ row: SPARQLResultSolution<Term>) {
            if let _ = try? ee.evaluate(expression: expression, result: row) {
                count += 1
            }
        }
        func result() -> Term? {
            return Term(integer: count)
        }
    }
    
    private class CountDistinctAggregate: Aggregate {
        var values: Set<Term>
        var expression: Expression
        var ee: ExpressionEvaluator
        init(expression: Expression, evaluator: ExpressionEvaluator) {
            self.expression = expression
            self.values = Set()
            self.ee = evaluator
        }
        func handle(_ row: SPARQLResultSolution<Term>) {
            if let term = try? ee.evaluate(expression: expression, result: row) {
                values.insert(term)
            }
        }
        func result() -> Term? {
            return Term(integer: values.count)
        }
    }
    
    private class SampleAggregate: Aggregate {
        var value: Term?
        var expression: Expression
        var ee: ExpressionEvaluator
        init(expression: Expression, evaluator: ExpressionEvaluator) {
            self.expression = expression
            self.value = nil
            self.ee = evaluator
        }
        func handle(_ row: SPARQLResultSolution<Term>) {
            if let term = try? ee.evaluate(expression: expression, result: row) {
                value = term
            }
        }
        func result() -> Term? {
            return value
        }
    }

    private class SortedGroupConcatAggregate: Aggregate {
        var values: Set<TermResult>
        var separator: String
        var distinct: Bool
        var expression: Expression
        var comparators: [Algebra.SortComparator]
        var ee: ExpressionEvaluator
        init(expression: Expression, distinct: Bool, separator: String, comparators: [Algebra.SortComparator], evaluator: ExpressionEvaluator) {
            self.distinct = distinct
            self.expression = expression
            self.separator = separator
            self.comparators = comparators
            self.values = Set()
            self.ee = evaluator
        }
        func handle(_ row: TermResult) {
            values.insert(row)
        }
        func result() -> Term? {
            let rows = Array(values)
            let sorted = OrderPlan.sort(results: rows, comparators: comparators, evaluator: ee)
            let terms = sorted.compactMap { (row) -> Term? in
                return try? ee.evaluate(expression: expression, result: row)
            }
            let s = terms.map { $0.value }.joined(separator: separator)
            return Term(string: s)
        }
    }
    
    private class GroupConcatDistinctAggregate: Aggregate {
        var values: Set<Term>
        var separator: String
        var expression: Expression
        var ee: ExpressionEvaluator
        init(expression: Expression, separator: String, evaluator: ExpressionEvaluator) {
            self.expression = expression
            self.separator = separator
            self.values = Set()
            self.ee = evaluator
        }
        func handle(_ row: SPARQLResultSolution<Term>) {
            if let term = try? ee.evaluate(expression: expression, result: row) {
                values.insert(term)
            }
        }
        func result() -> Term? {
            let s = values.sorted().map { $0.value }.joined(separator: separator)
            return Term(string: s)
        }
    }

    private class GroupConcatAggregate: Aggregate {
        var value: String
        var separator: String
        var expression: Expression
        var ee: ExpressionEvaluator
        init(expression: Expression, separator: String, evaluator: ExpressionEvaluator) {
            self.expression = expression
            self.separator = separator
            self.value = ""
            self.ee = evaluator
        }
        func handle(_ row: SPARQLResultSolution<Term>) {
            if let term = try? ee.evaluate(expression: expression, result: row) {
                if !value.isEmpty {
                    value += separator
                }
                value += term.value
            }
        }
        func result() -> Term? {
            return Term(string: value)
        }
    }

    public var child: QueryPlan
    var groups: [Expression]
    var aggregates: [String: () -> (Aggregate)]
    var ee: ExpressionEvaluator
    public init(child: QueryPlan, groups: [Expression], aggregates: Set<Algebra.AggregationMapping>) throws {
        self.child = child
        self.groups = groups
        self.aggregates = [:]
        let ee = ExpressionEvaluator(base: nil)
        self.ee = ee

        for a in aggregates {
            switch a.aggregation {
            case .countAll:
                self.aggregates[a.variableName] = { return CountAllAggregate() }
            case let .count(e, true):
                self.aggregates[a.variableName] = { return CountDistinctAggregate(expression: e, evaluator: ee) }
            case let .count(e, false):
                self.aggregates[a.variableName] = { return CountAggregate(expression: e, evaluator: ee) }
            case .min(let e):
                self.aggregates[a.variableName] = { return MinimumAggregate(expression: e, evaluator: ee) }
            case .max(let e):
                self.aggregates[a.variableName] = { return MaximumAggregate(expression: e, evaluator: ee) }
            case .sample(let e):
                self.aggregates[a.variableName] = { return SampleAggregate(expression: e, evaluator: ee) }
            case let .groupConcat(e, sep, cmps, true):
                if cmps.isEmpty {
                    self.aggregates[a.variableName] = { return GroupConcatDistinctAggregate(expression: e, separator: sep, evaluator: ee) }
                } else {
                    throw QueryPlanError.unimplemented("GROUP_CONCAT with both DISTINCT and ORDER BY parameters is not implemented")
                }
            case let .groupConcat(e, sep, cmps, false):
                if cmps.isEmpty {
                    self.aggregates[a.variableName] = { return GroupConcatAggregate(expression: e, separator: sep, evaluator: ee) }
                } else {
                    self.aggregates[a.variableName] = { return SortedGroupConcatAggregate(expression: e, distinct: false, separator: sep, comparators: cmps, evaluator: ee) }
                }
            case let .avg(e, false):
                self.aggregates[a.variableName] = { return AverageAggregate(expression: e, evaluator: ee) }
            case let .avg(e, true):
                self.aggregates[a.variableName] = { return AverageDistinctAggregate(expression: e, evaluator: ee) }
            case let .sum(e, true):
                self.aggregates[a.variableName] = { return SumDistinctAggregate(expression: e, evaluator: ee) }
            case let .sum(e, false):
                self.aggregates[a.variableName] = { return SumAggregate(expression: e, evaluator: ee) }
            }
        }
    }
    
    public var selfDescription: String { return "Aggregate \(aggregates) over groups \(groups)" }
    public func evaluate() throws -> AnyIterator<SPARQLResultSolution<Term>> {
        var aggData = [[Term?]:[String:Aggregate]]()
        for r in try child.evaluate() {
            let group = groups.map { try? ee.evaluate(expression: $0, result: r) }
            if let _ = aggData[group] {
            } else {
                // instantiate all aggregates for this group
                aggData[group] = Dictionary(uniqueKeysWithValues: aggregates.map { ($0.key, $0.value()) })
            }
            
            aggData[group]!.forEach { (_, agg) in
                agg.handle(r)
            }
        }
        
        guard aggData.count > 0 else {
            let d = aggregates.compactMap { (name, a) -> (String, Term)? in
                let agg = a()
                guard let term = agg.result() else { return nil }
                return (name, term)
            }
            let r = SPARQLResultSolution<Term>(bindings: Dictionary(uniqueKeysWithValues: d))
            return AnyIterator([r].makeIterator())
        }
        
        let rows = aggData.map { (group, aggs) -> SPARQLResultSolution<Term> in
            var groupTerms = [String:Term]()
            for (e, t) in zip(groups, group) {
                if case .node(.variable(let name, _)) = e {
                    if let term = t {
                        groupTerms[name] = term
                    }
                }
            }
            let d = Dictionary(uniqueKeysWithValues: aggs.compactMap { (a) -> (String, Term)? in
                guard let term = a.value.result() else {
                    return nil
                }
                return (a.key, term)
            })
            let result = groupTerms.merging(d) { (l, r) in l }
            return SPARQLResultSolution<Term>(bindings: result)
        }
        return AnyIterator(rows.makeIterator())
    }
}<|MERGE_RESOLUTION|>--- conflicted
+++ resolved
@@ -460,17 +460,7 @@
         var terms: [Term?]
     }
     
-<<<<<<< HEAD
-    static func sort(results: [TermResult], comparators: [Algebra.SortComparator], evaluator: ExpressionEvaluator) -> [TermResult] {
-=======
-    public var child: QueryPlan
-    var comparators: [Algebra.SortComparator]
-    var evaluator: ExpressionEvaluator
-    public var selfDescription: String { return "Order { \(comparators) }" }
-    public func evaluate() throws -> AnyIterator<SPARQLResultSolution<Term>> {
-        let evaluator = self.evaluator
-        let results = try Array(child.evaluate())
->>>>>>> 62df8f35
+    static func sort(results: [SPARQLResultSolution<Term>], comparators: [Algebra.SortComparator], evaluator: ExpressionEvaluator) -> [SPARQLResultSolution<Term>] {
         let elements = results.map { (r) -> SortElem in
             let terms = comparators.map { (cmp) in
                 try? evaluator.evaluate(expression: cmp.expression, result: r)
@@ -502,7 +492,7 @@
     var comparators: [Algebra.SortComparator]
     var evaluator: ExpressionEvaluator
     public var selfDescription: String { return "Order { \(comparators) }" }
-    public func evaluate() throws -> AnyIterator<TermResult> {
+    public func evaluate() throws -> AnyIterator<SPARQLResultSolution<Term>> {
         let evaluator = self.evaluator
         let results = try Array(child.evaluate())
         let sorted = OrderPlan.sort(results: results, comparators: comparators, evaluator: evaluator)
@@ -1989,7 +1979,7 @@
     }
 
     private class SortedGroupConcatAggregate: Aggregate {
-        var values: Set<TermResult>
+        var values: Set<SPARQLResultSolution<Term>>
         var separator: String
         var distinct: Bool
         var expression: Expression
@@ -2003,7 +1993,7 @@
             self.values = Set()
             self.ee = evaluator
         }
-        func handle(_ row: TermResult) {
+        func handle(_ row: SPARQLResultSolution<Term>) {
             values.insert(row)
         }
         func result() -> Term? {
