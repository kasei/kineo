//
//  Expression.swift
//  Kineo
//
//  Created by Gregory Todd Williams on 7/31/16.
//  Copyright © 2016 Gregory Todd Williams. All rights reserved.
//

import Foundation
import CryptoSwift
import SPARQLSyntax

extension Term {
    public func ebv() throws -> Bool {
        switch type {
        case .datatype(.boolean):
            return value == "true" || value == "1"
        case .language(_), .datatype(.string):
            return value.count > 0
        case _ where self.isNumeric:
            return self.numericValue != 0.0
        default:
            throw QueryError.typeError("EBV cannot be computed for \(self)")
        }
    }
}

public class ExpressionEvaluator {
    public enum ConstructorFunction : String {
        case str = "STR"
        case uri = "URI"
        case iri = "IRI"
        case bnode = "BNODE"
        case strdt = "STRDT"
        case strlang = "STRLANG"
        case uuid = "UUID"
        case struuid = "STRUUID"
    }
    public enum StringFunction : String {
        case concat = "CONCAT"
        case str = "STR"
        case strlen = "STRLEN"
        case lcase = "LCASE"
        case ucase = "UCASE"
        case encode_for_uri = "ENCODE_FOR_URI"
        case datatype = "DATATYPE"
        case contains = "CONTAINS"
        case strstarts = "STRSTARTS"
        case strends = "STRENDS"
        case strbefore = "STRBEFORE"
        case strafter = "STRAFTER"
        case replace = "REPLACE"
        case regex = "REGEX"
        case substr = "SUBSTR"
    }
    
    public enum HashFunction : String {
        case md5 = "MD5"
        case sha1 = "SHA1"
        case sha256 = "SHA256"
        case sha384 = "SHA384"
        case sha512 = "SHA512"
    }
    
    public enum DateFunction : String {
        case now = "NOW"
        case year = "YEAR"
        case month = "MONTH"
        case day = "DAY"
        case hours = "HOURS"
        case minutes = "MINUTES"
        case seconds = "SECONDS"
        case timezone = "TIMEZONE"
        case adjust = "ADJUST"
        case tz = "TZ"
    }
    
    public enum NumericFunction : String {
        case rand = "RAND"
        case abs = "ABS"
        case round = "ROUND"
        case ceil = "CEIL"
        case floor = "FLOOR"
    }
  
    public typealias AlgebraEvaluator = (Algebra, Term) throws -> AnyIterator<TermResult>

    var bnodes: [String: String]
    var now: Date
    public var base: String?
    var activeGraph: Term?
    var algebraEvaluator: AlgebraEvaluator?
    
    public init(base: String? = nil) {
        self.base = base
        self.bnodes = [:]
        self.now = Date()
        self.activeGraph = nil
        self.algebraEvaluator = nil
    }
    
    public func nextResult() {
        self.bnodes = [:]
    }
    
    private func _random() -> UInt32 {
        #if os(Linux)
        return UInt32(random() % Int(UInt32.max))
        #else
        return arc4random()
        #endif
    }
    
    private func evaluate(dateFunction: DateFunction, terms: [Term?]) throws -> Term {
        if dateFunction == .now {
            if #available (OSX 10.12, *) {
                let f = W3CDTFLocatedDateFormatter()
                return Term(value: f.string(from: now), type: .datatype(.dateTime))
            } else {
                throw QueryError.evaluationError("OSX 10.12 is required to use date functions")
            }
        } else if dateFunction == .adjust {
            guard terms.count == 2 else { throw QueryError.evaluationError("Wrong argument count for \(dateFunction) call") }
            guard let term = terms[0] else { throw QueryError.evaluationError("Not all arguments are bound in \(dateFunction) call") }
            guard let adjust = terms[1] else { throw QueryError.evaluationError("Not all arguments are bound in \(dateFunction) call") }
            guard let date = term.dateValue else {
                throw QueryError.typeError("Not a date value in \(dateFunction) call")
            }
            if adjust.value.isEmpty {
                return Term(dateTime: date, timeZone: nil)
            }
            guard let tzdur = adjust.duration, let toTimezone = TimeZone(secondsFromGMT: Int(tzdur.seconds)) else {
                throw QueryError.typeError("Timezone value is not a valid duration in \(dateFunction) call")
            }
            if let tz = term.timeZone {
                let fromTimezone = tz
                let offset = TimeInterval(toTimezone.secondsFromGMT() - fromTimezone.secondsFromGMT())
                let d = date.addingTimeInterval(offset)
                let t = Term(dateTime: d, timeZone: toTimezone)
                return t
            } else {
                let t = Term(dateTime: date, timeZone: toTimezone)
                return t
            }
        } else {
            guard terms.count == 1 else { throw QueryError.evaluationError("Wrong argument count for \(dateFunction) call") }
            guard let term = terms[0] else { throw QueryError.evaluationError("Not all arguments are bound in \(dateFunction) call") }
            var calendar = Calendar(identifier: .gregorian)
            calendar.timeZone = TimeZone(secondsFromGMT: 0)!
            if case .datatype(.time) = term.type {
                switch dateFunction {
                case .hours, .minutes, .seconds:
                    break
                case .timezone:
                    fatalError("TODO: implement TIMEZONE(?time)")
                default:
                    throw QueryError.evaluationError("Cannot evaluate function on xsd:time value: \(dateFunction)")
                }
            }
            
            guard let date = term.dateValue else { throw QueryError.evaluationError("Argument is not a valid xsd:dateTime value in \(dateFunction) call") }
            switch dateFunction {
            case .year:
                return Term(integer: calendar.component(.year, from: date))
            case .month:
                return Term(integer: calendar.component(.month, from: date))
            case .day:
                return Term(integer: calendar.component(.day, from: date))
            case .hours:
                return Term(integer: calendar.component(.hour, from: date))
            case .minutes:
                return Term(integer: calendar.component(.minute, from: date))
            case .seconds:
                return Term(decimal: Double(calendar.component(.second, from: date)))
            case .timezone:
                guard let tz = term.timeZone else { throw QueryError.evaluationError("Argument xsd:dateTime does not have a valid timezone in \(dateFunction) call") }
                let seconds = tz.secondsFromGMT()
                if seconds == 0 {
                    let dt = TermDataType(stringLiteral: Term.xsd("dayTimeDuration").value)
                    return Term(value: "PT0S", type: .datatype(dt))
                } else {
                    let neg = seconds < 0 ? "-" : ""
                    let minutes = abs(seconds / 60) % 60
                    let hours = abs(seconds) / (60 * 60)
                    var string = "\(neg)PT\(hours)H"
                    if minutes > 0 {
                        string += "\(minutes)M"
                    }
                    let dt = TermDataType(stringLiteral: Term.xsd("dayTimeDuration").value)
                    return Term(value: string, type: .datatype(dt))
                }
            case .tz:
                guard let tz = term.timeZone else { return Term(string: "") }
                let seconds = tz.secondsFromGMT()
                if seconds == 0 {
                    return Term(string: "Z")
                } else {
                    let neg = seconds < 0 ? "-" : ""
                    let minutes = abs(seconds / 60) % 60
                    let hours = abs(seconds) / (60 * 60)
                    let string = String(format: "\(neg)%02d:%02d", hours, minutes)
                    return Term(string: string)
                }
            case .adjust, .now:
                fatalError() // handled above
            }
        }
    }
    
    private func evaluateCoalesce(terms: [Term?]) throws -> Term {
        let bound = terms.compactMap { $0 }
        guard let term = bound.first else {
            throw QueryError.evaluationError("COALESCE() function invocation did not produce any bound values")
        }
        return term
    }
    
    private func guardArity(_ items: Int, _ count: Int, _ function: String) throws {
        guard items == count else {
            throw QueryError.evaluationError("\(function) function invocation must have arity of \(count)")
        }
    }
    private func evaluateIf(terms: [Term?]) throws -> Term {
        try guardArity(terms.count, 3, "IF()")
        guard let term = terms[0] else {
            throw QueryError.evaluationError("IF() function conditional not found")
        }
        if let ebv = try? term.ebv() {
            let index = ebv ? 1 : 2
            guard let term = terms[index] else {
                throw QueryError.evaluationError("IF() \(ebv ? "true" : "false") branch evaluation caused an error")
            }
            return term
        } else {
            return Term.falseValue
        }
    }
    
    private func evaluate(hashFunction: HashFunction, terms: [Term?]) throws -> Term {
        try guardArity(terms.count, 1, "Hash")
        let term = terms[0]!
        guard case .datatype(.string) = term.type else {
            throw QueryError.evaluationError("Hash function invocation must have simple literal operand")
        }
        let value = term.value
        guard let data = value.data(using: .utf8) else {
            throw QueryError.evaluationError("Hash function operand not valid utf8 data")
        }
        
        //        print("Computing hash of \(data.debugDescription)")
        
        let hashData : Data!
        switch hashFunction {
        case .md5:
            hashData = data.md5()
        case .sha1:
            hashData = data.sha1()
        case .sha256:
            hashData = data.sha256()
        case .sha384:
            hashData = data.sha384()
        case .sha512:
            hashData = data.sha512()
        }
        
        let hex = hashData.bytes.toHexString()
        return Term(string: hex)
    }
    
    private func evaluate(constructor constructorFunction: ConstructorFunction, terms: [Term?]) throws -> Term {
        switch constructorFunction {
        case .str:
            try guardArity(terms.count, 1, constructorFunction.rawValue)
            guard let string = terms[0] else { throw QueryError.evaluationError("Not all arguments are bound in \(constructorFunction) call") }
            return Term(string: string.value)
        case .uri, .iri:
            try guardArity(terms.count, 1, constructorFunction.rawValue)
            guard let string = terms[0] else { throw QueryError.evaluationError("Not all arguments are bound in \(constructorFunction) call") }
            if let base = self.base {
                guard let b = IRI(string: base), let i = IRI(string: string.value, relativeTo: b) else {
                    throw QueryError.evaluationError("Failed to resolve IRI against base IRI")
                }
                return Term(value: i.absoluteString, type: .iri)
            } else {
                return Term(value: string.value, type: .iri)
            }
        case .bnode:
            guard terms.count <= 1 else { throw QueryError.evaluationError("Wrong argument count for \(constructorFunction) call") }
            if terms.count == 1 {
                guard let string = terms[0] else { throw QueryError.evaluationError("Not all arguments are bound in \(constructorFunction) call") }
                let name = string.value
                let id = self.bnodes[name] ?? NSUUID().uuidString
                self.bnodes[name] = id
                return Term(value: id, type: .blank)
            } else {
                let id = NSUUID().uuidString
                return Term(value: id, type: .blank)
            }
        case .strdt:
            try guardArity(terms.count, 2, constructorFunction.rawValue)
            guard let string = terms[0], let datatype = terms[1] else { throw QueryError.evaluationError("Not all arguments are bound in \(constructorFunction) call") }
            try throwUnlessSimpleLiteral(string)
            let dt = TermDataType(stringLiteral: datatype.value)
            return Term(value: string.value, type: .datatype(dt))
        case .strlang:
            try guardArity(terms.count, 2, constructorFunction.rawValue)
            guard let string = terms[0], let lang = terms[1] else { throw QueryError.evaluationError("Not all arguments are bound in \(constructorFunction) call") }
            try throwUnlessSimpleLiteral(string)
            return Term(value: string.value, type: .language(lang.value))
        case .uuid:
            try guardArity(terms.count, 0, constructorFunction.rawValue)
            let id = NSUUID().uuidString.lowercased()
            return Term(value: "urn:uuid:\(id)", type: .iri)
        case .struuid:
            try guardArity(terms.count, 0, constructorFunction.rawValue)
            let id = NSUUID().uuidString.lowercased()
            return Term(string: id)
        }
    }
    
    private func throwUnlessDateType(_ term: Term) throws {
        guard term.isADateType else {
            throw QueryError.typeError("Operand must be one of: xsd:time, xsd:date, or xsd:dateTime: \(term)")
        }
    }
    
    private func throwUnlessDurationType(_ term: Term) throws {
        guard term.isDuration else {
            throw QueryError.typeError("Operand must be a duration type: xsd:duration, xsd:yearMonthDuration, or xsd:dayTimeDuration: \(term)")
        }
    }
    
    private func throwUnlessStringLiteral(_ term: Term) throws {
        if !term.isStringLiteral {
            throw QueryError.evaluationError("Operand must be a string literal")
        }
    }
    
    private func throwUnlessSimpleLiteral(_ term: Term) throws {
        if !term.isSimpleLiteral {
            throw QueryError.evaluationError("Operand must be a simple literal")
        }
    }
    
    private func throwUnlessArgumentCompatible(_ lhs: Term, _ rhs: Term) throws {
        if lhs.isSimpleLiteral && rhs.isSimpleLiteral {
            return
        }
        
        switch (lhs.type, rhs.type) {
        case let (.language(llang), .language(rlang)) where llang == rlang:
            return
        case (.language(_), .datatype(.string)):
            return
        default:
            throw QueryError.evaluationError("Operands must be argument-compatible")
        }
    }
    
    private func evaluate(stringFunction: StringFunction, terms: [Term?]) throws -> Term {
        switch stringFunction {
        case .concat:
            var types = Set<TermType>()
            var string = ""
            for term in terms.compactMap({ $0 }) {
                try throwUnlessStringLiteral(term)
                types.insert(term.type)
                string.append(term.value)
            }
            if types.count == 1 {
                return Term(value: string, type: types.first!)
            } else {
                return Term(string: string)
            }
        case .str, .strlen, .lcase, .ucase, .datatype, .encode_for_uri:
            try guardArity(terms.count, 1, stringFunction.rawValue)
            guard let string = terms[0] else { throw QueryError.evaluationError("Not all arguments are bound in \(stringFunction) call") }
            switch stringFunction {
            case .str:
                return Term(string: string.value)
            case .strlen:
                return Term(integer: string.value.count)
            case .lcase:
                return Term(value: string.value.lowercased(), type: string.type)
            case .ucase:
                return Term(value: string.value.uppercased(), type: string.type)
            case .datatype:
                guard case .datatype(let d) = string.type else { throw QueryError.evaluationError("DATATYPE called on on a non-datatyped term") }
                return Term(value: d.value, type: .iri)
            case .encode_for_uri:
                guard let encoded = string.value.addingPercentEncoding(withAllowedCharacters: CharacterSet.urlQueryAllowed) else {
                    throw QueryError.evaluationError("Failed to encode string as a URI")
                }
                return Term(string: encoded)
            default:
                break
            }
        case .contains, .strstarts, .strends, .strbefore, .strafter:
            try guardArity(terms.count, 2, stringFunction.rawValue)
            guard let string = terms[0], let pattern = terms[1] else { throw QueryError.evaluationError("Not all arguments are bound in \(stringFunction) call") }
            try throwUnlessArgumentCompatible(string, pattern)
            switch stringFunction {
            case .contains:
                return Term(boolean: string.value.contains(pattern.value))
            case .strstarts:
                return Term(boolean: string.value.hasPrefix(pattern.value))
            case .strends:
                return Term(boolean: string.value.hasSuffix(pattern.value))
            case .strbefore:
                guard pattern.value != "" else { return Term(value: "", type: string.type) }
                if let range = string.value.range(of: pattern.value) {
                    let prefix = String(string.value[..<range.lowerBound])
                    return Term(value: prefix, type: string.type)
                } else {
                    return Term(string: "")
                }
            case .strafter:
                guard pattern.value != "" else { return string }
                if let range = string.value.range(of: pattern.value) {
                    let suffix = String(string.value[range.upperBound...])
                    return Term(value: suffix, type: string.type)
                } else {
                    return Term(string: "")
                }
            default:
                break
            }
        case .replace:
            guard (3...4).contains(terms.count) else { throw QueryError.evaluationError("Wrong argument count for \(stringFunction) call") }
            guard let string = terms[0], let pattern = terms[1], let replacement = terms[2] else { throw QueryError.evaluationError("Not all arguments are bound in \(stringFunction) call") }
            try throwUnlessStringLiteral(string)
            let flags = Set((terms.count == 4 ? (terms[3]?.value ?? "") : ""))
            
            let options : NSRegularExpression.Options = flags.contains("i") ? .caseInsensitive : []
            let regex = try NSRegularExpression(pattern: pattern.value, options: options)
            let s = string.value
            let range = NSRange(location: 0, length: s.utf16.count)
            let value = regex.stringByReplacingMatches(in: string.value, options: [], range: range, withTemplate: replacement.value)
            return Term(value: value, type: string.type)
        case .regex, .substr:
            guard (2...3).contains(terms.count) else { throw QueryError.evaluationError("Wrong argument count for \(stringFunction) call") }
            guard let string = terms[0] else { throw QueryError.evaluationError("Not all arguments are bound in \(stringFunction) call") }
            if stringFunction == .regex {
                guard let pattern = terms[1] else { throw QueryError.evaluationError("Not all arguments are bound in \(stringFunction) call") }
                try throwUnlessStringLiteral(string)
                try throwUnlessSimpleLiteral(pattern)
                let flags = Set((terms.count == 3 ? (terms[2]?.value ?? "") : ""))
                let options : NSRegularExpression.Options = flags.contains("i") ? .caseInsensitive : []
                let regex = try NSRegularExpression(pattern: pattern.value, options: options)
                let s = string.value
                let range = NSRange(location: 0, length: s.utf16.count)
                return Term(boolean: regex.numberOfMatches(in: s, options: [], range: range) > 0)
            } else if stringFunction == .substr {
                guard let fromTerm = terms[1] else { throw QueryError.evaluationError("Not all arguments are bound in \(stringFunction) call") }
                let from = Int(fromTerm.numericValue)
                let fromIndex = string.value.index(string.value.startIndex, offsetBy: from-1)
                if terms.count == 2 {
                    let toIndex = string.value.endIndex
                    let value = string.value[fromIndex..<toIndex]
                    return Term(value: String(value), type: string.type)
                } else {
                    let lenTerm = terms[2]!
                    let len = Int(lenTerm.numericValue)
                    let toIndex = string.value.index(fromIndex, offsetBy: len)
                    let value = string.value[fromIndex..<toIndex]
                    return Term(value: String(value), type: string.type)
                }
            }
        }
        throw QueryError.evaluationError("Unrecognized string function: \(stringFunction)")
    }

    private func evaluateDateSub(_ l: Term, _ r: Term) throws -> Term {
        guard var ldate = l.dateValue else {
            throw QueryError.evaluationError("Failed to extract date from term: \(l)")
        }
        guard var rdate = r.dateValue else {
            throw QueryError.evaluationError("Failed to extract date from term: \(r)")
        }
        var calendar = Calendar(identifier: .gregorian)
        calendar.timeZone = TimeZone(secondsFromGMT: 0)!

        if let tz = l.timeZone {
            let s = tz.secondsFromGMT(for: ldate)
            guard let d = calendar.date(byAdding: DateComponents(second: -s), to: ldate) else {
                throw QueryError.evaluationError("Failed to adjust for timezone offset: \(l)")
            }
            ldate = d
        }
        
        if let tz = r.timeZone {
            let s = tz.secondsFromGMT(for: rdate)
            guard let d = calendar.date(byAdding: DateComponents(second: -s), to: rdate) else {
                throw QueryError.evaluationError("Failed to adjust for timezone offset: \(r)")
            }
            rdate = d
        }

        var neg = true
        if ldate > rdate {
            (ldate, rdate) = (rdate, ldate)
            neg = false
        }
        
        let components = calendar.dateComponents([.day, .hour, .minute, .second], from: ldate, to: rdate)
        var s: String
        if neg {
            s = "-P"
        } else {
            s = "P"
        }
        if let v = components.day, v > 0 {
            s += "\(v)D"
        }
        
        var timeSet = false
        if let v = components.hour, v > 0 {
            if !timeSet {
                s += "T"
                timeSet = true
            }
            s += "\(v)H"
        }
        if let v = components.minute, v > 0 {
            if !timeSet {
                s += "T"
                timeSet = true
            }
            s += "\(v)M"
        }
        if let v = components.second, v > 0 {
            if !timeSet {
                s += "T"
            }
            s += "\(v)S"
        }
        return Term(value: s, type: .datatype(.custom("http://www.w3.org/2001/XMLSchema#dayTimeDuration")))
    }
    
    private func evaluate(time term: Term, duration: Term, withOperatorFrom expr: Expression) throws -> Term {
        try throwUnlessDurationType(duration)
        var calendar = Calendar(identifier: .gregorian)
        calendar.timeZone = TimeZone(secondsFromGMT: 0)!
        guard let components = term.dateComponents else {
            throw QueryError.evaluationError("Failed to extract date components from term: \(term)")
        }
        guard let date = calendar.date(from: components) else {
            throw QueryError.evaluationError("Failed to construct date from xsd:time components")
        }
        guard var durationInterval = duration.duration else {
            throw QueryError.evaluationError("Failed to extract interval from duration: \(duration)")
        }
        switch expr {
        case .sub:
            durationInterval.months *= -1
            durationInterval.seconds *= -1.0
        default:
            break
        }
        guard let d = calendar.date(byAdding: .second, value: Int(durationInterval.seconds), to: date),
            let dd = calendar.date(byAdding: .month, value: durationInterval.months, to: d) else {
                throw QueryError.evaluationError("Failed to add duration to date")
        }
        let h = calendar.component(.hour, from: dd)
        let m = calendar.component(.minute, from: dd)
        let s = calendar.component(.second, from: dd)
        let ts = String(format: "%02d:%02d:%02d", h, m, s)
        return Term(value: ts, type: .datatype(.time))
    }
    
    private func evaluate(date term: Term, duration: Term, withOperatorFrom expr: Expression, truncateToDate: Bool = false) throws -> Term {
        try throwUnlessDurationType(duration)
        var calendar = Calendar(identifier: .gregorian)
        calendar.timeZone = TimeZone(secondsFromGMT: 0)!
        guard let date = term.dateValue else {
            throw QueryError.evaluationError("Failed to extract date from term: \(term)")
        }
        guard var durationInterval = duration.duration else {
            throw QueryError.evaluationError("Failed to extract interval from duration: \(duration)")
        }
        switch expr {
        case .sub:
            durationInterval.months *= -1
            durationInterval.seconds *= -1.0
        default:
            break
        }
        guard let d = calendar.date(byAdding: .second, value: Int(durationInterval.seconds), to: date),
            let dd = calendar.date(byAdding: .month, value: durationInterval.months, to: d) else {
                throw QueryError.evaluationError("Failed to add duration to date")
        }
        
        if truncateToDate {
            let y = calendar.component(.year, from: dd)
            let m = calendar.component(.month, from: dd)
            let d = calendar.component(.day, from: dd)
            let ts = String(format: "%04d-%02d-%02d", y, m, d)
            return Term(value: ts, type: .datatype(.date))
        }

        return Term(dateTime: dd, timeZone: term.timeZone)
    }
    
    private func evaluate(numericFunction: NumericFunction, terms: [Term?]) throws -> Term {
        switch numericFunction {
        case .rand:
            let v = Double(_random()) / Double(UINT32_MAX)
            return Term(double: v)
        case .abs, .round, .ceil, .floor:
            try guardArity(terms.count, 1, numericFunction.rawValue)
            guard let term = terms[0] else { throw QueryError.evaluationError("Not all arguments are bound in \(numericFunction) call") }
            guard let numeric = term.numeric else { throw QueryError.evaluationError("Argument is not numeric in \(numericFunction) call") }
            switch numericFunction {
            case .abs:
                return numeric.absoluteValue.term
            case .round:
                return numeric.round.term
            case .ceil:
                return numeric.ceil.term
            case .floor:
                return numeric.floor.term
            default:
                throw QueryError.evaluationError("Unexpected numeric function \(numericFunction)")
            }
        }
//        throw QueryError.evaluationError("Unrecognized numeric function: \(numericFunction)")
    }

    // NOTE: this isn't really an escaping closure, but swift can't tell that
    public func evaluate(expression: Expression, result: TermResult, activeGraph: Term, existsHandler: @escaping AlgebraEvaluator) throws -> Term {
        let previousGraph = activeGraph
        self.activeGraph = activeGraph
        self.algebraEvaluator = existsHandler
        defer {
            self.activeGraph = previousGraph
            self.algebraEvaluator = nil
        }
        let term = try self.evaluate(expression: expression, result: result)
        return term
    }
    
    public func evaluate(expression: Expression, result: TermResult) throws -> Term {
        switch expression {
        case .aggregate(_):
            throw QueryError.evaluationError("Cannot evaluate an aggregate expression without a query context: \(expression)")
        case .window(_):
            throw QueryError.evaluationError("Cannot evaluate a window expression without a query context: \(expression)")
        case .node(.bound(let term)):
            return term
        case .node(.variable(let name, _)):
            if let term = result[name] {
                return term
            } else {
                throw QueryError.typeError("Variable ?\(name) is unbound in result \(result)")
            }
        case let .and(lhs, rhs):
            let lval = try evaluate(expression: lhs, result: result)
            if try lval.ebv() {
                let rval = try evaluate(expression: rhs, result: result)
                if try rval.ebv() {
                    return Term.trueValue
                }
            }
            return Term.falseValue
        case let .or(lhs, rhs):
            let lval = try? evaluate(expression: lhs, result: result)
            if let lv = lval, let lebv = try? lv.ebv() {
                if lebv {
                    return Term.trueValue
                }
            }
            let rval = try evaluate(expression: rhs, result: result)
            if try rval.ebv() {
                return Term.trueValue
            } else if lval == nil {
                print("logical-or resulted in error||false")
                throw QueryError.typeError("logical-or resulted in error||false")
            }
            return Term.falseValue
        case let .eq(lhs, rhs), let .ne(lhs, rhs), let .gt(lhs, rhs), let .lt(lhs, rhs), let .ge(lhs, rhs), let .le(lhs, rhs):
            if let lval = try? evaluate(expression: lhs, result: result), let rval = try? evaluate(expression: rhs, result: result) {
                if let ld = lval.duration, let rd = rval.duration {
                    // in general, durations are not comparable, but they are equatable
                    switch expression {
                    case .eq:
                        return Term(boolean: ld.months == rd.months && ld.seconds == rd.seconds)
                    case .ne:
                        return Term(boolean: ld.months != rd.months || ld.seconds != rd.seconds)
                    default:
                        break
                    }
                }
                
                let c = try lval.sparqlCompare(rval)
                switch expression {
                case .eq:
                    return (c == .equals) ? Term.trueValue: Term.falseValue
                case .ne:
                    return (c != .equals) ? Term.trueValue: Term.falseValue
                case .gt:
                    return (c == .greaterThan) ? Term.trueValue: Term.falseValue
                case .lt:
                    return (c == .lessThan) ? Term.trueValue: Term.falseValue
                case .ge:
                    return (c != .lessThan) ? Term.trueValue: Term.falseValue
                case .le:
                    return (c != .greaterThan) ? Term.trueValue: Term.falseValue
                default:
                    break
                }
            }
        case .between(let expr, let lower, let upper):
            if let val = try? evaluate(expression: expr, result: result), let lval = try? evaluate(expression: lower, result: result), let uval = try? evaluate(expression: upper, result: result) {
                return (val <= uval && val >= lval) ? Term.trueValue: Term.falseValue
            }
        case .neg(let expr):
            if let val = try? evaluate(expression: expr, result: result) {
                guard let num = val.numeric else { throw QueryError.typeError("Value \(val) is not numeric") }
                let neg = -num
                return neg.term
            }
        case let .add(lhs, rhs), let .sub(lhs, rhs), let .mul(lhs, rhs), let .div(lhs, rhs):
            if let lval = try? evaluate(expression: lhs, result: result), let rval = try? evaluate(expression: rhs, result: result) {
<<<<<<< HEAD
                switch (lval, rval) {
                case _ where lval.isTime && rval.isTime:
                    guard case .sub = expression else {
                        throw QueryError.typeError("Time arithmetic is limited to subtraction: \(expression)")
                    }
                    let ll = Term(value: "2000-01-01T\(lval.value)", type: .datatype(TermDataType.dateTime))
                    let rr = Term(value: "2000-01-01T\(rval.value)", type: .datatype(TermDataType.dateTime))
                    return try evaluateDateSub(ll, rr)
                case _ where lval.isADateType && rval.isADateType:
                    guard case .sub = expression else {
                        throw QueryError.typeError("Date arithmetic is limited to subtraction: \(expression)")
                    }
                    return try evaluateDateSub(lval, rval)
                case let (date, dur) where date.isADateType && dur.isDuration:
                    var truncateToDate = false
                    if case .datatype(.custom("http://www.w3.org/2001/XMLSchema#yearMonthDuration")) = dur.type {
                        if case .datatype(.date) = date.type {
                            truncateToDate = true
                        }
                    }
                    return try evaluate(date: date, duration: dur, withOperatorFrom: expression, truncateToDate: truncateToDate)
                case let (time, dur) where time.isTime && dur.isDuration:
                    return try evaluate(time: time, duration: dur, withOperatorFrom: expression)
                case (_, _) where lval.isNumeric && rval.isNumeric:
                    let value: Double
                    let termType: TermType?
                    switch expression {
                    case .add:
                        value = lval.numericValue + rval.numericValue
                        termType = lval.type.resultType(for: "+", withOperandType: rval.type)
                    case .sub:
                        value = lval.numericValue - rval.numericValue
                        termType = lval.type.resultType(for: "-", withOperandType: rval.type)
                    case .mul:
                        value = lval.numericValue * rval.numericValue
                        termType = lval.type.resultType(for: "*", withOperandType: rval.type)
                    case .div:
                        guard rval.numericValue != 0.0 else { throw QueryError.typeError("Cannot divide by zero") }
                        value = lval.numericValue / rval.numericValue
                        termType = lval.type.resultType(for: "/", withOperandType: rval.type)
                    }
                    guard let type = termType else { throw QueryError.typeError("Cannot determine resulting numeric type for combining \(lval) and \(rval)") }
                    guard let term = Term(numeric: value, type: type) else { throw QueryError.typeError("Cannot combine \(lval) and \(rval) and produce a valid numeric term") }
                    return term
                default:
                    throw QueryError.typeError("Operands to arithmetic operator are not compatible: \(expression)")
=======
                guard lval.isNumeric else { throw QueryError.typeError("Value \(lval) is not numeric") }
                guard rval.isNumeric else { throw QueryError.typeError("Value \(lval) is not numeric") }
                let value: Double
                let termType: TermType?
                switch expression {
                case .add:
                    value = lval.numericValue + rval.numericValue
                    termType = lval.type.resultType(for: "+", withOperandType: rval.type)
                case .sub:
                    value = lval.numericValue - rval.numericValue
                    termType = lval.type.resultType(for: "-", withOperandType: rval.type)
                case .mul:
                    value = lval.numericValue * rval.numericValue
                    termType = lval.type.resultType(for: "*", withOperandType: rval.type)
                case .div:
                    guard rval.numericValue != 0.0 else { throw QueryError.typeError("Cannot divide by zero") }
                    value = lval.numericValue / rval.numericValue
                    termType = lval.type.resultType(for: "/", withOperandType: rval.type)
                default:
                    fatalError()
>>>>>>> 7af6ed8a
                }
            }
        case .not(let expr):
            let val = try evaluate(expression: expr, result: result)
            let ebv = try val.ebv()
            return Term.boolean(!ebv)
        case .isiri(let expr):
            let val = try evaluate(expression: expr, result: result)
            return Term.boolean(val.type == .iri)
        case .isblank(let expr):
            let val = try evaluate(expression: expr, result: result)
            return Term.boolean(val.type == .blank)
        case .isliteral(let expr):
            let val = try evaluate(expression: expr, result: result)
            if case .language(_) = val.type {
                return Term.trueValue
            } else if case .datatype(_) = val.type {
                return Term.trueValue
            } else {
                return Term.falseValue
            }
        case .isnumeric(let expr):
            let val = try evaluate(expression: expr, result: result)
            return Term.boolean(val.isNumeric)
        case .datatype(let expr):
            let val = try evaluate(expression: expr, result: result)
            if case .datatype(let dt) = val.type {
                return Term(value: dt.value, type: .iri)
            } else if case .language(_) = val.type {
                return Term(value: Namespace.rdf.langString, type: .iri)
            } else {
                throw QueryError.typeError("DATATYPE called with non-literal")
            }
        case .bound(let expr):
            if let _ = try? evaluate(expression: expr, result: result) {
                return Term.trueValue
            } else {
                return Term.falseValue
            }
        case .boolCast(let expr):
            let term = try evaluate(expression: expr, result: result)
            if let n = term.numeric {
                return Term(boolean: n.value != 0.0)
            } else if term.value == "true" {
                return Term(boolean: true)
            } else if term.value == "false" {
                return Term(boolean: false)
            } else {
                throw QueryError.typeError("Cannot coerce term to a numeric value")
            }
        case .intCast(let expr):
            let term = try evaluate(expression: expr, result: result)
            if let n = term.numeric {
                return Term(integer: Int(n.value))
            } else if let v = Int(term.value) {
                return Term(integer: v)
            } else {
                throw QueryError.typeError("Cannot coerce term to a numeric value")
            }
        case .floatCast(let expr):
            let term = try evaluate(expression: expr, result: result)
            if let n = term.numeric {
                return Term(float: n.value)
            } else if let v = Double(term.value) {
                return Term(float: v)
            } else {
                throw QueryError.typeError("Cannot coerce term to a numeric value")
            }
        case .doubleCast(let expr):
            let term = try evaluate(expression: expr, result: result)
            if let n = term.numeric {
                return Term(double: n.value)
            } else if let v = Double(term.value) {
                return Term(double: v)
            } else {
                throw QueryError.typeError("Cannot coerce term to a numeric value")
            }
        case .decimalCast(let expr):
            let term = try evaluate(expression: expr, result: result)
            if let n = term.numeric {
                return Term(decimal: n.value)
            } else if let v = Double(term.value) {
                let cs = CharacterSet.decimalDigits.union(CharacterSet(charactersIn: ".+-")).inverted
                if term.value.rangeOfCharacter(from: cs) == nil {
                    return Term(decimal: v)
                }
            } else {
                throw QueryError.typeError("Cannot coerce term to a numeric value")
            }
        case .dateCast(let expr):
            let term = try evaluate(expression: expr, result: result)
            if #available (OSX 10.12, *) {
                let f = ISO8601DateFormatter()
                f.formatOptions = [.withFullDate, .withDashSeparatorInDate]
                if let _ = f.date(from: term.value) {
                    return Term(value: term.value, type: .datatype(.date))
                }
            }
            throw QueryError.typeError("Cannot coerce term to a date value")
        case .dateTimeCast(let expr):
            let term = try evaluate(expression: expr, result: result)
            if #available (OSX 10.12, *) {
                let f = ISO8601DateFormatter()
                f.formatOptions.remove(.withTimeZone)
                if let _ = f.date(from: term.value) {
                    return Term(value: term.value, type: .datatype(.dateTime))
                }
            }
            throw QueryError.typeError("Cannot coerce term to a dateTime value")
        case .timeCast(let expr):
            let term = try evaluate(expression: expr, result: result)
            let v = term.value
            if v == "24:00:00" {
                return Term(value: "00:00:00", type: .datatype(.time))
            }
            let parts = v.split(separator: ":")
            let ints = parts.compactMap { Int($0) }
            guard ints.count == 3 else {
                throw QueryError.typeError("Bad xsd:time lexical form: \(term)")
            }
            let h = ints[0]
            let m = ints[1]
            let s = ints[2] // TODO: support fractional seconds
            guard (0..<24).contains(h), (0..<60).contains(m), (0...60).contains(s) else {
                throw QueryError.typeError("Bad xsd:time lexical form: \(term)")
            }
            let tv = String(format: "%02d:%02d:%02d", h, m, s)
            return Term(value: tv, type: .datatype(.time))
        case .durationCast(let expr):
            let t = try evaluate(expression: expr, result: result)
            let term = Term(value: t.value, type: .datatype(TermDataType(stringLiteral: "http://www.w3.org/2001/XMLSchema#duration")))
            if let d = term.duration {
                var seconds = d.seconds
                var months = d.months
                var neg = ""
                if (seconds < 0 || months < 0) {
                    neg = "-"
                    seconds = abs(seconds)
                    months = abs(months)
                }
                var dv = "\(neg)P"
                if months > 0 {
                    let y = months / 12
                    let m = months % 12
                    if y > 0 {
                        dv += "\(y)Y"
                    }
                    if m > 0 {
                        dv += "\(m)M"
                    }
                }
                
                if seconds > 0 {
                    let ss = Int(seconds)
                    let d = ss / 86400
                    let h = (ss % 86400) / 3600
                    let m = (ss % 3600) / 60
                    let _s = ss % 60
                    let s = Double(_s) + (seconds - Double(ss))
                    if d > 0 {
                        dv += "\(d)D"
                    }
                    if h > 0 || m > 0 || s > 0 {
                        dv += "T"
                    }
                    if h > 0 {
                        dv += "\(h)H"
                    }
                    if m > 0 {
                        dv += "\(m)M"
                    }
                    if s > 0 {
                        if s.remainder(dividingBy: 1.0) == 0.0 {
                            dv += "\(Int(s))S"
                        } else {
                            dv += "\(s)S"
                        }
                    }
                }
                
                if let c = dv.last, c == "P" {
                    dv += "T0S"
                }
                let duration = TermDataType(stringLiteral: "http://www.w3.org/2001/XMLSchema#duration")
                return Term(value: dv, type: .datatype(duration))
            }
            throw QueryError.typeError("Cannot coerce term to a duration value")
        case .stringCast(let expr):
            let term = try evaluate(expression: expr, result: result)
            return Term(string: term.value)
        case .lang(let expr):
            let val = try evaluate(expression: expr, result: result)
            if case .language(let l) = val.type {
                return Term(string: l)
            } else if case .datatype(_) = val.type {
                return Term(string: "")
            } else {
                throw QueryError.typeError("LANG called with non-language-literal")
            }
        case let .sameterm(lhs, rhs):
            let l = try evaluate(expression: lhs, result: result)
            let r = try evaluate(expression: rhs, result: result)
            return (l == r) ? Term.trueValue : Term.falseValue
        case .langmatches(let expr, let m):
            let string = try evaluate(expression: expr, result: result)
            let pattern = try evaluate(expression: m, result: result)
            if pattern.value == "*" {
                return Term(boolean: string.value.count > 0 ? true : false)
            } else {
                return Term(boolean: string.value.lowercased().hasPrefix(pattern.value.lowercased()))
            }
        case .call(let iri, let exprs):
            let terms = exprs.map { try? evaluate(expression: $0, result: result) }
            if let strFunc = StringFunction(rawValue: iri) {
                return try evaluate(stringFunction: strFunc, terms: terms)
            } else if let numericFunction = NumericFunction(rawValue: iri) {
                return try evaluate(numericFunction: numericFunction, terms: terms)
            } else if let constructorFunction = ConstructorFunction(rawValue: iri) {
                return try evaluate(constructor: constructorFunction, terms: terms)
            } else if let dateFunction = DateFunction(rawValue: iri) {
                return try evaluate(dateFunction: dateFunction, terms: terms)
            } else if let hash = HashFunction(rawValue: iri) {
                return try evaluate(hashFunction: hash, terms: terms)
            } else if iri == "IF" {
                return try evaluateIf(terms: terms)
            } else if iri == "COALESCE" {
                return try evaluateCoalesce(terms: terms)
            }
            switch iri {
            default:
                throw QueryError.evaluationError("Failed to evaluate CALL(<\(iri)>(\(exprs)) with result \(result)")
            }
        case .valuein(let expr, let exprs):
            let term = try evaluate(expression: expr, result: result)
            let terms = try exprs.map { try evaluate(expression: $0, result: result) }
            if let _ = terms.index(of: term) {
                return Term.trueValue
            } else {
                return Term.falseValue
            }
        case .exists(let algebra):
            if let ae = algebraEvaluator, let ag = activeGraph {
                let a = try algebra.replace(result.bindings)
                let i = try ae(a, ag)
                if let _ = i.next() {
                    return Term.trueValue
                } else {
                    return Term.falseValue
                }
            } else {
                throw QueryError.evaluationError("Failed to evaluate EXISTS in a Query Evaluator that lacks an AlgebraEvaluator")
            }
        }
        throw QueryError.evaluationError("Failed to evaluate \(expression) with result \(result)")
    }
    
    public func numericEvaluate(expression: Expression, result: TermResult) throws -> NumericValue {
        switch expression {
        case .aggregate(_):
            throw QueryError.evaluationError("Cannot evaluate an aggregate expression without a query context")
        case .node(.bound(let term)):
            if let num = term.numeric {
                return num
            } else {
                throw QueryError.typeError("Term is not numeric in evaluation: \(term)")
            }
        case .node(.variable(let name, binding: _)):
            if let term = result[name] {
                if let num = term.numeric {
                    return num
                } else {
                    throw QueryError.typeError("Term is not numeric in evaluation: \(term)")
                }
            } else {
                throw QueryError.typeError("Variable ?\(name) is unbound in result \(result)")
            }
        case .neg(let expr):
            let val = try numericEvaluate(expression: expr, result: result)
            return -val
        case let .add(lhs, rhs), let .sub(lhs, rhs), let .mul(lhs, rhs), let .div(lhs, rhs):
            let lval = try numericEvaluate(expression: lhs, result: result)
            let rval = try numericEvaluate(expression: rhs, result: result)
            switch expression {
            case .add:
                return lval + rval
            case .sub:
                return lval - rval
            case .mul:
                return lval * rval
            case .div:
                return lval / rval
            default:
                break
            }
        case .intCast(let expr):
            let val = try numericEvaluate(expression: expr, result: result)
            return .integer(Int(val.value))
        case .floatCast(let expr):
            let val = try numericEvaluate(expression: expr, result: result)
            return .float(mantissa: val.value, exponent: 0)
        case .doubleCast(let expr):
            let val = try numericEvaluate(expression: expr, result: result)
            return .double(mantissa: val.value, exponent: 0)
        default:
            break
        }
        throw QueryError.evaluationError("Failed to numerically evaluate \(self) with result \(result)")
    }
}

extension Term {
    var isStringLiteral: Bool {
        switch self.type {
        case .language(_), .datatype(.string):
            return true
        default:
            return false
        }
    }
    
    var isSimpleLiteral: Bool {
        switch self.type {
        case .datatype(.string):
            return true
        default:
            return false
        }
    }
    
    enum SPARQLComparisonResult {
        case equals
        case lessThan
        case greaterThan
    }
    
    private func _cmp<C: Comparable>(_ l: C, _ r: C) -> SPARQLComparisonResult {
        if l == r {
            return .equals
        } else if l < r {
            return .lessThan
        } else {
            return .greaterThan
        }
    }
    private func _valueCmp(_ l: Term, _ r: Term) -> SPARQLComparisonResult {
        if l.equals(r) {
            return .equals
        } else if l < r {
            return .lessThan
        } else {
            return .greaterThan
        }
    }

    func sparqlCompare(_ rval: Term) throws -> SPARQLComparisonResult {
        let lval = self
        switch (lval.type, rval.type) {
        case (.iri, .iri):
            return _cmp(lval, rval)
        case (.datatype(.dateTime), .datatype(.dateTime)), (.datatype(.date), .datatype(.date)):
            if let ld = lval.dateValue, let rd = rval.dateValue {
                return _cmp(ld, rd)
            } else {
                throw QueryError.typeError("Comparison on invalid xsd:dateTime")
            }
        case (.datatype(.time), .datatype(.time)):
            var calendar = Calendar(identifier: .gregorian)
            calendar.timeZone = TimeZone(secondsFromGMT: 0)!
            if let ld = lval.dateValue, let rd = rval.dateValue {
                let lc = calendar.dateComponents([.hour, .minute, .second, .nanosecond], from: ld)
                let rc = calendar.dateComponents([.hour, .minute, .second, .nanosecond], from: rd)
                if lc == rc {
                    return .equals
                }
                if lc.hour != rc.hour {
                    return _cmp(lc.hour ?? 0, rc.hour ?? 0)
                } else if lc.minute != rc.minute {
                    return _cmp(lc.minute ?? 0, rc.minute ?? 0)
                } else if lc.second != rc.second {
                    return _cmp(lc.second ?? 0, rc.second ?? 0)
                } else {
                    return _cmp(lc.nanosecond ?? 0, rc.nanosecond ?? 0)
                }
            } else {
                throw QueryError.typeError("Comparison on invalid xsd:dateTime")
            }
        case (.datatype(.boolean), .datatype(.boolean)):
            if let ld = lval.booleanValue, let rd = rval.booleanValue {
                if ld == rd {
                    return .equals
                } else if rd {
                    return .lessThan
                } else {
                    return .greaterThan
                }
            } else {
                throw QueryError.typeError("Equality on invalid xsd:boolean")
            }
        case (_, _) where lval.isNumeric && rval.isNumeric:
            return _valueCmp(lval, rval)
        case (_, _) where lval.isStringLiteral && rval.isStringLiteral:
            return _valueCmp(lval, rval)
        default:
            if let ld = lval.duration, let rd = rval.duration {
                if ld.seconds == 0 && rd.seconds == 0 {
                    // special case for xsd:yearMonthDuration
                    return _cmp(ld.months, rd.months)
                } else if ld.months == 0 && rd.months == 0 {
                    // special case for xsd:dayTimeDuration
                    return _cmp(ld.seconds, rd.seconds)
                }
            }
            
            throw QueryError.typeError("Comparison cannot be made on these types: \(lval) <=> \(rval)")
        }
    }
}

extension Expression {
    /**
     *  This variable indicates whether constant-folding can be performed
     *  on the Expression.
     *
     */
    var isConstant : Bool {
        switch self {
        case .node(.bound(_)):
            return true
        case let .and(lhs, rhs) where lhs.isConstant && rhs.isConstant,
             let .or(lhs, rhs) where lhs.isConstant && rhs.isConstant:
            return true
        case let .eq(lhs, rhs) where lhs.isConstant && rhs.isConstant,
             let .ne(lhs, rhs) where lhs.isConstant && rhs.isConstant,
             let .lt(lhs, rhs) where lhs.isConstant && rhs.isConstant,
             let .gt(lhs, rhs) where lhs.isConstant && rhs.isConstant,
             let .le(lhs, rhs) where lhs.isConstant && rhs.isConstant,
             let .ge(lhs, rhs) where lhs.isConstant && rhs.isConstant:
            return true
        case let .add(lhs, rhs) where lhs.isConstant && rhs.isConstant,
             let .sub(lhs, rhs) where lhs.isConstant && rhs.isConstant,
             let .mul(lhs, rhs) where lhs.isConstant && rhs.isConstant:
            // we avoid asserting that div is constant because of the possibility
            // that it raises an error during constant propogation
            return true
        case let .neg(lhs) where lhs.isConstant,
             let .not(lhs) where lhs.isConstant:
            return true
        case .stringCast(let lhs) where lhs.isConstant:
            // we avoid asserting that the numeric and date casts are constant
            // because of the possibility that they raise a type error during
            // constant propogation
            return true
        default:
            // TODO: expand recognition of constant expressions
            return false
        }
    }
}<|MERGE_RESOLUTION|>--- conflicted
+++ resolved
@@ -721,7 +721,6 @@
             }
         case let .add(lhs, rhs), let .sub(lhs, rhs), let .mul(lhs, rhs), let .div(lhs, rhs):
             if let lval = try? evaluate(expression: lhs, result: result), let rval = try? evaluate(expression: rhs, result: result) {
-<<<<<<< HEAD
                 switch (lval, rval) {
                 case _ where lval.isTime && rval.isTime:
                     guard case .sub = expression else {
@@ -762,34 +761,14 @@
                         guard rval.numericValue != 0.0 else { throw QueryError.typeError("Cannot divide by zero") }
                         value = lval.numericValue / rval.numericValue
                         termType = lval.type.resultType(for: "/", withOperandType: rval.type)
+                    default:
+                        fatalError()
                     }
                     guard let type = termType else { throw QueryError.typeError("Cannot determine resulting numeric type for combining \(lval) and \(rval)") }
                     guard let term = Term(numeric: value, type: type) else { throw QueryError.typeError("Cannot combine \(lval) and \(rval) and produce a valid numeric term") }
                     return term
                 default:
                     throw QueryError.typeError("Operands to arithmetic operator are not compatible: \(expression)")
-=======
-                guard lval.isNumeric else { throw QueryError.typeError("Value \(lval) is not numeric") }
-                guard rval.isNumeric else { throw QueryError.typeError("Value \(lval) is not numeric") }
-                let value: Double
-                let termType: TermType?
-                switch expression {
-                case .add:
-                    value = lval.numericValue + rval.numericValue
-                    termType = lval.type.resultType(for: "+", withOperandType: rval.type)
-                case .sub:
-                    value = lval.numericValue - rval.numericValue
-                    termType = lval.type.resultType(for: "-", withOperandType: rval.type)
-                case .mul:
-                    value = lval.numericValue * rval.numericValue
-                    termType = lval.type.resultType(for: "*", withOperandType: rval.type)
-                case .div:
-                    guard rval.numericValue != 0.0 else { throw QueryError.typeError("Cannot divide by zero") }
-                    value = lval.numericValue / rval.numericValue
-                    termType = lval.type.resultType(for: "/", withOperandType: rval.type)
-                default:
-                    fatalError()
->>>>>>> 7af6ed8a
                 }
             }
         case .not(let expr):
