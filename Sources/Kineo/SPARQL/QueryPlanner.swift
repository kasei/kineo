//
//  QueryPlanner.swift
//  Kineo
//
//  Created by Gregory Todd Williams on 1/15/19.
//

import Foundation
import SPARQLSyntax
import DiomedeQuadStore

public enum QueryPlannerError: Error {
    case noPlanAvailable
    case termNotFound
}

extension QuadPattern {
    var inscope: Set<String> {
        var variables = Set<String>()
        for node in [self.subject, self.predicate, self.object, self.graph] {
            if case .variable(let name, true) = node {
                variables.insert(name)
            }
        }
        return variables
    }
    
    func repeatedVariables() -> [String : Set<Int>] {
        let variableUsage = self.variablePositions()
        let dups = variableUsage.filter { (u) -> Bool in u.value.count > 1 }
        return dups
    }
    
    func variablePositions() -> [String: Set<Int>] {
        var variableUsage = [String: Set<Int>]()
        for (i, n) in self.enumerated() {
            switch n {
            case .bound(_):
                break
            case .variable(let name, binding: _):
                variableUsage[name, default: []].insert(i)
            }
        }
        return variableUsage
    }
    
    func idquad(for store: LazyMaterializingQuadStore) throws -> IDQuad {
        let s = try self.subject.idnode(for: store)
        let p = try self.predicate.idnode(for: store)
        let o = try self.object.idnode(for: store)
        let g = try self.graph.idnode(for: store)
        return IDQuad(subject: s, predicate: p, object: o, graph: g)
    }
}

extension Node {
    func idnode(for store: LazyMaterializingQuadStore) throws -> IDNode {
        switch self {
        case .bound(let term):
            guard let tid = try store.id(for: term) else {
                throw QueryPlannerError.termNotFound
            }
            return .bound(tid)
        case let .variable(name, binding: binding):
            return .variable(name, binding: binding)
        }
    }
}

extension Array where Element: Equatable {
    func sharedPrefix(with other: [Element]) -> [Element] {
        var result = [Element]()
        for (l, r) in zip(self, other) {
            if l == r {
                result.append(l)
            } else {
                break
            }
        }
        return result
    }
}

extension Quad.Position {
    func bindingVariable(in qp: QuadPattern) -> String? {
        let node = qp[self]
        if case .variable(let name, _) = node {
            return name
        } else {
            return nil
        }
    }
}
public protocol PlanningQuadStore: QuadStoreProtocol {
    func plan(algebra: Algebra, activeGraph: Term, dataset: DatasetProtocol, metrics: QueryPlanEvaluationMetrics) throws -> QueryPlan?
}

extension PlanningQuadStore {
    public func plan(algebra: Algebra, activeGraph: Term, dataset: DatasetProtocol) throws -> QueryPlan? {
        let metrics = QueryPlanEvaluationMetrics()
        return try plan(algebra: algebra, activeGraph: activeGraph, dataset: dataset, metrics: metrics)
    }
}

public class QueryPlanner<Q: QuadStoreProtocol> {
    public var allowStoreOptimizedPlans: Bool
    public var allowLazyIDPlans: Bool
    public var store: Q
    public var verbose: Bool
    public var dataset: DatasetProtocol
    public var evaluator: ExpressionEvaluator
    private var freshCounter: UnfoldSequence<Int, (Int?, Bool)>
    public var maxInFlightPlans: Int
    public var metrics: QueryPlanEvaluationMetrics
    var serviceClients: [URL:SPARQLClient]

    enum PlanResult {
        case termPlan(QueryPlan)
        case idPlan(QueryPlan)
    }
    
    public init(store: Q, dataset: DatasetProtocol, base: String? = nil, metrics: QueryPlanEvaluationMetrics) {
        self.store = store
        self.dataset = dataset
        self.evaluator = ExpressionEvaluator(base: base)
        self.freshCounter = sequence(first: 1) { $0 + 1 }
        self.allowStoreOptimizedPlans = true
        self.allowLazyIDPlans = true
        self.verbose = false
        self.serviceClients = [:]
        self.maxInFlightPlans = 16
        self.metrics = metrics
    }
    
    public func addFunction(_ iri: String, _ f: @escaping ([Term]) throws -> Term) {
        self.evaluator.functions[iri] = f
    }
    
    public func freshVariable() -> Node {
        return .variable(freshVariableName(), binding: true)
    }
    
    public func freshVariableName() -> String {
        let n = freshCounter.next()!
        return ".v\(n)"
    }
    
    func project(plan: QueryPlan, to variables: Set<String>) throws -> QueryPlan {
        if let store = _lazyStore(), let plan = plan as? MaterializeTermsPlan {
            if let p = plan.idPlan as? IDProjectPlan {
                let child = p.child
                let vars = p.variables.intersection(variables)
                var orderVars = [String]()
                for v in child.orderVars {
                    if vars.contains(v) {
                        orderVars.append(v)
                    }
                }
                let proj = IDProjectPlan(child: child, variables: vars, orderVars: orderVars, metricsToken: metrics.getOperatorToken())
                return MaterializeTermsPlan(idPlan: proj, store: store, verbose: self.verbose, metricsToken: metrics.getOperatorToken())
            }

            var orderVars = [String]()
            for v in plan.idPlan.orderVars {
                if variables.contains(v) {
                    orderVars.append(v)
                }
            }
            let proj = IDProjectPlan(child: plan.idPlan, variables: variables, orderVars: orderVars, metricsToken: metrics.getOperatorToken())
            return MaterializeTermsPlan(idPlan: proj, store: store, verbose: self.verbose, metricsToken: metrics.getOperatorToken())
        }
        
        if let p = plan as? ProjectPlan {
            let child = p.child
            let vars = p.variables.intersection(variables)
            return ProjectPlan(child: child, variables: vars, metricsToken: metrics.getOperatorToken())
        }
        
        return ProjectPlan(child: plan, variables: Set(variables), metricsToken: metrics.getOperatorToken())
    }
    
    func wrap(plan p: QueryPlan, from algebra: Algebra, for query: Query) throws -> QueryPlan {
        switch query.form {
        case .select(.star):
            return p
        case .select(.variables(let proj)):
            if let pp = p as? ProjectPlan {
                if pp.variables.count == proj.count && pp.variables == Set(proj) {
                    // avoid duplicating projection
                    return p
                }
            }
            
            let from = algebra.inscope
            let to = Set(proj)
            if from == to {
                return p
            } else {
//                print("adding final projection:")
//                print("from: \(from)")
//                print("to  : \(proj.sorted())")
                return try self.project(plan: p, to: Set(proj))
            }
        case .ask, .construct(_), .describe(_):
            return p
        }
    }
    
    public func plan(query: Query, activeGraph: Node? = nil) throws -> QueryPlan {
        let costEstimator = QueryPlanSimpleCostEstimator()
        // The plan returned here does not fully handle the query form; it only sets up the correct query plan.
        // For CONSTRUCT and DESCRIBE queries, the production of triples must still be handled elsewhere.
        // For ASK queries, code must handle conversion of the iterator into a boolean result
        let algebra = query.algebra
        
        let graphs : [Node]
        if let g = activeGraph {
            graphs = [g]
        } else {
            graphs = dataset.defaultGraphs.map { .bound($0) }
        }
        if graphs.isEmpty {
            print("*** There is no active graph during query planning:")
            print("*** \(algebra.serialize())")
        }
        
        var plans = [QueryPlan]()
        for activeGraph in graphs {
            let activeGraphNode = activeGraph
            let ps = try plan(algebra: algebra, activeGraph: activeGraphNode, estimator: costEstimator)
            let p = try bestPlan(ps, estimator: costEstimator)
            plans.append(p)
        }
        
        guard let f = plans.first else {
            throw QueryPlannerError.noPlanAvailable
        }
        
        let p = plans.dropFirst().reduce(f) { UnionPlan(lhs: $0, rhs: $1, metricsToken: metrics.getOperatorToken()) }
        //        if verbose {
        //            warn("QueryPlanner plan: " + p.serialize(depth: 0))
        //        }
        return try wrap(plan: p, from: algebra, for: query)
    }
    
    func unionCartesians(for plans: [[QueryPlan]]) throws -> [QueryPlan] {
        guard !plans.isEmpty else { return [] }
        if plans.count == 1 {
            return plans[0]
        }
        
        guard let f = plans.first else {
            throw QueryPlannerError.noPlanAvailable
        }
        
        let rest = try unionCartesians(for: Array(plans.dropFirst()))
        var plans = [QueryPlan]()
        for lhs in f {
            for rhs in rest {
                let p = UnionPlan(lhs: lhs, rhs: rhs, metricsToken: metrics.getOperatorToken())
                plans.append(p)
            }
        }
        
        return plans
    }
    
    public func plans(query: Query, activeGraph: Term? = nil) throws -> [QueryPlan] {
        let costEstimator = QueryPlanSimpleCostEstimator()
        // The plan returned here does not fully handle the query form; it only sets up the correct query plan.
        // For CONSTRUCT and DESCRIBE queries, the production of triples must still be handled elsewhere.
        // For ASK queries, code must handle conversion of the iterator into a boolean result
        let algebra = query.algebra
        
        let graphs : [Term]
        if let g = activeGraph {
            graphs = [g]
        } else {
            graphs = dataset.defaultGraphs
        }
        if graphs.isEmpty {
            print("*** There is no active graph during query planning:")
            print("*** \(algebra.serialize())")
        }
        
        var planOptions = [[QueryPlan]]()
        for activeGraph in graphs {
            let activeGraphNode = Node.bound(activeGraph) // TODO
            let ps = try plan(algebra: algebra, activeGraph: activeGraphNode, estimator: costEstimator)
            planOptions.append(ps)
        }
        
        let plans = try unionCartesians(for: planOptions)
        //        if verbose {
        //            warn("QueryPlanner plan: " + p.serialize(depth: 0))
        //        }
        return try plans.sorted(by: { costEstimator.plan($0, isCheaperThan: $1) }).map {
            try wrap(plan: $0, from: algebra, for: query)
        }
    }
    
    private func reduceQuadJoins<E: QueryPlanCostEstimator>(_ plan: QueryPlan, rest tail: [QuadPattern], currentVariables: Set<String>, estimator: E) throws -> [QueryPlan] {
        // TODO: this is currently doing all possible permutations of [rest]; that's going to be prohibitive on large BGPs; use heuristics or something like IDP
        guard !tail.isEmpty else {
            return [plan]
        }
        
        var plans = [QueryPlan]()
        for i in tail.indices {
            var intermediate = [QueryPlan]()
            let q = tail[i]
            var rest = tail
            rest.remove(at: i)
            let qp = QuadPlan(quad: q, store: store, metricsToken: metrics.getOperatorToken())
            let tv = q.variables
            let i = currentVariables.intersection(tv)
            intermediate.append(NestedLoopJoinPlan(lhs: plan, rhs: qp, metricsToken: metrics.getOperatorToken()))
            if !i.isEmpty {
                intermediate.append(HashJoinPlan(lhs: plan, rhs: qp, joinVariables: i, metricsToken: metrics.getOperatorToken()))
            }
            
            let u = currentVariables.union(tv)
            for p in intermediate {
                let j = try reduceQuadJoins(p, rest: rest, currentVariables: u, estimator: estimator)
                plans.append(contentsOf: j)
            }
        }
        return candidatePlans(plans, estimator: estimator)
    }

    internal func _lazyStore() -> LazyMaterializingQuadStore? {
        guard self.allowLazyIDPlans else { return nil }
        
        // if we can do partial query evaluation using just term IDs, and delay materialization of term values,
        // return the LazyMaterializingQuadStore store object to be used for such purposes here.
        if let s = store as? LazyMaterializingQuadStore {
            return s
        } else if let aqs = store as? AnyQuadStore {
            if let s = aqs._store as? LazyMaterializingQuadStore {
                return s
            }
        } else if let ams = store as? AnyMutableQuadStore {
            if let s = ams._store as? LazyMaterializingQuadStore {
                return s
            }
        }
        return nil
    }
    
    struct OrderedIDQuadPlan {
        var plan: IDQuadPlan
        var order: [Quad.Position]
    }
    
    func plan<E: QueryPlanCostEstimator>(bgp: [TriplePattern], activeGraph g: Node, estimator: E) throws -> [QueryPlan] {
        let quadPatterns = bgp.map { (t) in
            return QuadPattern(triplePattern: t, graph: g).bindingAllVariables
        }

        guard let firstQuad = quadPatterns.first else {
            throw QueryPlannerError.noPlanAvailable
        }
        let restQuads = Array(quadPatterns.dropFirst())
        var vars = firstQuad.variables
        for qp in restQuads {
            vars.formUnion(qp.variables)
        }

        var plans = [QueryPlan]()
        if let s = _lazyStore() {
            do {
                let idplans = try idPlans(for: quadPatterns, in: s, estimator: estimator)
                plans.append(contentsOf: idplans)
            } catch QueryPlannerError.termNotFound {
                // in cases where we can tell during planning that no data will match
                plans.append(TablePlan.unionIdentity)
            }
        }
        
        let qp = QuadPlan(quad: firstQuad, store: store, metricsToken: metrics.getOperatorToken())
        try plans.append(contentsOf: reduceQuadJoins(qp, rest: restQuads, currentVariables: firstQuad.variables, estimator: estimator))
        
//        print("Got \(plans.count) possible BGP join plans...")
        let proj = Algebra.bgp(bgp).inscope
        if vars == proj {
            return plans
        } else {
            // binding variables were introduced to allow the join to be performed,
            // but they shouldn't escape the BGP evaluation, so introduce an extra projection
            var variables = Set(proj)
            if case .variable(let v, _) = g {
                // keep the graph name during projection
                variables.insert(v)
            }
            return try plans.map { try self.project(plan: $0, to: variables) }
        }
    }

    internal func candidatePlans<E: QueryPlanCostEstimator>(_ plans: [QueryPlan], estimator: E) -> [QueryPlan] {
        if plans.count > self.maxInFlightPlans {
            let sorted = plans.sorted { (lhs, rhs) -> Bool in
                return estimator.plan(lhs, isCheaperThan: rhs)
            }
            return Array(sorted.prefix(self.maxInFlightPlans))
        } else {
            return plans
        }
    }
    
    private func bestPlan<E: QueryPlanCostEstimator>(_ plans: [QueryPlan], estimator: E) throws -> QueryPlan {
        guard let p = plans.min(by: { estimator.plan($0, isCheaperThan: $1) }) else {
            throw QueryPlannerError.noPlanAvailable
        }
        return p
    }
    
    public func allAvailableJoins(lhs l: QueryPlan, rhs r: QueryPlan, intersection i: Set<String>) -> [QueryPlan] {
        var plans = [QueryPlan]()
        if let store = _lazyStore(), let lhs = l as? MaterializeTermsPlan, let rhs = r as? MaterializeTermsPlan {
            // id plans
            let l = lhs.idPlan
            let r = rhs.idPlan

            var idplans = [IDQueryPlan]()
            idplans.append(IDNestedLoopJoinPlan(lhs: l, rhs: r, orderVars: l.orderVars, metricsToken: metrics.getOperatorToken()))
            idplans.append(IDNestedLoopJoinPlan(lhs: r, rhs: l, orderVars: r.orderVars, metricsToken: metrics.getOperatorToken()))
            if !i.isEmpty {
                // TODO: improve orderVars
                idplans.append(IDHashJoinPlan(lhs: l, rhs: r, joinVariables: i, orderVars: [], metricsToken: metrics.getOperatorToken()))
                idplans.append(IDHashJoinPlan(lhs: r, rhs: l, joinVariables: i, orderVars: [], metricsToken: metrics.getOperatorToken()))
            }
            plans.append(contentsOf: idplans.map {
                MaterializeTermsPlan(idPlan: $0, store: store, verbose: verbose, metricsToken: metrics.getOperatorToken())
            })
        }
        
        // materialized plans
        plans.append(NestedLoopJoinPlan(lhs: l, rhs: r, metricsToken: metrics.getOperatorToken()))
        plans.append(NestedLoopJoinPlan(lhs: r, rhs: l, metricsToken: metrics.getOperatorToken()))
        if !i.isEmpty {
            plans.append(HashJoinPlan(lhs: l, rhs: r, joinVariables: i, metricsToken: metrics.getOperatorToken()))
            plans.append(HashJoinPlan(lhs: r, rhs: l, joinVariables: i, metricsToken: metrics.getOperatorToken()))
        }

        return plans
    }

    public func plan<E: QueryPlanCostEstimator>(algebra: Algebra, activeGraph: Node, estimator: E) throws -> [QueryPlan] {
        if allowStoreOptimizedPlans {
            if let ps = store as? PlanningQuadStore, case .bound(let activeGraphTerm) = activeGraph { // TODO: update PlanningQuadStore to accept Node active graphs
                do {
                    if let p = try ps.plan(algebra: algebra, activeGraph: activeGraphTerm, dataset: dataset, metrics: metrics) {
                        return [p]
                    }
                } catch {}
            }
        }
        
        switch algebra {
        // don't require access to the underlying store:
        case let .subquery(q):
            return try [plan(query: q, activeGraph: activeGraph)]
        case .unionIdentity:
            return [TablePlan.unionIdentity]
        case .joinIdentity:
            return [TablePlan.joinIdentity]
        case let .table(names, rows):
            return [TablePlan(columns: names, rows: rows, metricsToken: metrics.getOperatorToken())]
        case let .innerJoin(lhs, rhs):
            let i = lhs.inscope.intersection(rhs.inscope)
            let lplans = try plan(algebra: lhs, activeGraph: activeGraph, estimator: estimator)
            let rplans = try plan(algebra: rhs, activeGraph: activeGraph, estimator: estimator)
            var plans = [QueryPlan]()
            for l in lplans {
                for r in rplans {
                    plans.append(contentsOf: self.allAvailableJoins(lhs: l, rhs: r, intersection: i))
                }
            }
            return candidatePlans(plans, estimator: estimator)
        case let .leftOuterJoin(lhs, rhs, expr):
            let lplans = try plan(algebra: lhs, activeGraph: activeGraph, estimator: estimator)
            let rplans = try plan(algebra: rhs, activeGraph: activeGraph, estimator: estimator)
            let i = lhs.inscope.intersection(rhs.inscope)
            var plans = [QueryPlan]()

            let fijplans: [QueryPlan]
            if case .node(.bound(Term.trueValue)) = expr {
                // there is no top-level filter in the RHS of the OPTIONAL
                fijplans = try plan(algebra: .innerJoin(lhs, rhs), activeGraph: activeGraph, estimator: estimator)
            } else {
                fijplans = try plan(algebra: .filter(.innerJoin(lhs, rhs), expr), activeGraph: activeGraph, estimator: estimator)
            }

            if let store = self._lazyStore(),
                case .node(.bound(Term.trueValue)) = expr {
                for l in lplans {
                    for r in rplans {
                        if let lhs = l as? MaterializeTermsPlan, let rhs = r as? MaterializeTermsPlan {
                            if !i.isEmpty {
                                let lhjoin = IDHashLeftJoinPlan(
                                    lhs: lhs.idPlan,
                                    rhs: rhs.idPlan,
                                    joinVariables: i,
                                    orderVars: lhs.idPlan.orderVars,
                                    metricsToken: metrics.getOperatorToken()
                                )
                                plans.append(MaterializeTermsPlan(idPlan: lhjoin, store: store, verbose: verbose, metricsToken: metrics.getOperatorToken()))
                            }
                            
                            let lnljoin = IDNestedLoopJoinPlan(
                                lhs: lhs.idPlan,
                                rhs: rhs.idPlan,
                                orderVars: lhs.idPlan.orderVars,
                                metricsToken: metrics.getOperatorToken()
                            )
                            let diff : IDQueryPlan = IDDiffPlan(
                                lhs: lhs.idPlan,
                                rhs: rhs.idPlan,
                                orderVars: lhs.idPlan.orderVars,
                                metricsToken: metrics.getOperatorToken()
                            )
                            let union = IDUnionPlan(
                                lhs: lnljoin,
                                rhs: diff,
                                orderVars: lnljoin.orderVars.sharedPrefix(with: diff.orderVars),
                                metricsToken: metrics.getOperatorToken()
                            )
                            plans.append(MaterializeTermsPlan(idPlan: union, store: store, verbose: verbose, metricsToken: metrics.getOperatorToken()))
                        } else {
                            for fij in fijplans {
                                let diff : QueryPlan = DiffPlan(lhs: l, rhs: r, expression: expr, evaluator: evaluator, metricsToken: metrics.getOperatorToken())
                                plans.append(UnionPlan(lhs: fij, rhs: diff, metricsToken: metrics.getOperatorToken()))
                            }
                        }
                    }
                }
            } else {
                let (e, mapping) = try expr.removingExistsExpressions(namingVariables: &freshCounter)
                if !mapping.isEmpty {
                    print("*** TODO: handle query planning of EXISTS expressions in OPTIONAL: \(e) with mapping \(mapping)")
                }
                for fij in fijplans {
                    for l in lplans {
                        for r in rplans {
                            // TODO: add mapping to algebra (determine the right semantics for this with diff)
                            let diff : QueryPlan = DiffPlan(lhs: l, rhs: r, expression: e, evaluator: evaluator, metricsToken: metrics.getOperatorToken())
                            plans.append(UnionPlan(lhs: fij, rhs: diff, metricsToken: metrics.getOperatorToken()))
                        }
                    }
                }
            }
            return candidatePlans(plans, estimator: estimator)
        case .union:
            let branches = algebra.unionBranches()
            let branchPlans = try branches.map { try plan(algebra: $0, activeGraph: activeGraph, estimator: estimator) }
            let plans = try self.planBushyUnionProduct(branches: branchPlans, estimator: estimator)
            
//            let lplans = try plan(algebra: lhs, activeGraph: activeGraph, estimator: estimator)
//            let rplans = try plan(algebra: rhs, activeGraph: activeGraph, estimator: estimator)
//            var plans = [QueryPlan]()
//            for l in lplans {
//                for r in rplans {
//                    plans.append(UnionPlan(lhs: l, rhs: r))
//                }
//            }
            return candidatePlans(plans, estimator: estimator)
        case let .project(child, vars):
            let p = try plan(algebra: child, activeGraph: activeGraph, estimator: estimator)
            if child.inscope == vars {
                return p
            } else {
                return try p.map { try self.project(plan: $0, to: vars) }
            }
        case let .slice(.order(child, orders), nil, .some(limit)):
            let p = try plan(algebra: child, activeGraph: activeGraph, estimator: estimator)
            return p.map { HeapSortLimitPlan(child: $0, comparators: orders, limit: limit, evaluator: self.evaluator, metricsToken: metrics.getOperatorToken()) }
        case let .slice(.order(child, orders), .some(offset), .some(limit)):
            let p = try plan(algebra: child, activeGraph: activeGraph, estimator: estimator)
            return p.map { (p) -> QueryPlan in
                let hs = HeapSortLimitPlan(child: p, comparators: orders, limit: limit+offset, evaluator: self.evaluator, metricsToken: metrics.getOperatorToken())
                return OffsetPlan(child: hs, offset: offset, metricsToken: metrics.getOperatorToken())
            }
        case let .slice(child, offset, limit):
            let plans = try plan(algebra: child, activeGraph: activeGraph, estimator: estimator)
            switch (offset, limit) {
            case let (.some(offset), .some(limit)):
                return plans.map { (child) -> QueryPlan in
                    if let store = self._lazyStore(), let c = child as? MaterializeTermsPlan {
                        return MaterializeTermsPlan(
                            idPlan: IDLimitPlan(
                                child: IDOffsetPlan(
                                    child: c.idPlan,
                                    offset: offset,
                                    orderVars: c.idPlan.orderVars,
                                    metricsToken: metrics.getOperatorToken()
                                ),
                                limit: limit,
                                orderVars: c.idPlan.orderVars,
                                metricsToken: metrics.getOperatorToken()
                            ),
                            store: store,
                            verbose: verbose,
                            metricsToken: metrics.getOperatorToken()
                        )
                    } else {
                        let offset = OffsetPlan(child: child, offset: offset, metricsToken: metrics.getOperatorToken())
                        return LimitPlan(child: offset, limit: limit, metricsToken: metrics.getOperatorToken())
                    }
                }
            case (.some(let offset), _):
                return plans.map { (child) -> QueryPlan in
                    if let store = self._lazyStore(), let c = child as? MaterializeTermsPlan {
                        return MaterializeTermsPlan(
                            idPlan: IDOffsetPlan(
                                child: c.idPlan,
                                offset: offset,
                                orderVars: c.idPlan.orderVars,
                                metricsToken: metrics.getOperatorToken()
                            ),
                            store: store,
                            verbose: verbose,
                            metricsToken: metrics.getOperatorToken()
                        )
                    } else {
                        return OffsetPlan(child: child, offset: offset, metricsToken: metrics.getOperatorToken())
                    }
                }
            case (_, .some(let limit)):
                return plans.map { (child) -> QueryPlan in
                    if let store = self._lazyStore(), let c = child as? MaterializeTermsPlan {
                        return MaterializeTermsPlan(
                            idPlan: IDLimitPlan(
                                child: c.idPlan,
                                limit: limit,
                                orderVars: c.idPlan.orderVars,
                                metricsToken: metrics.getOperatorToken()
                            ),
                            store: store,
                            verbose: verbose,
                            metricsToken: metrics.getOperatorToken()
                        )
                    } else {
                        return LimitPlan(child: child, limit: limit, metricsToken: metrics.getOperatorToken())
                    }
                }
            default:
                return plans
            }
            //NextRowPlan
        case let .extend(child, .exists(algebra), name):
            var pplans = try plan(algebra: child, activeGraph: activeGraph, estimator: estimator)
            if case .extend = child {
            } else {
                // at the bottom of a chain of one or more extend()s, add a NextRow plan
                pplans = pplans.map { NextRowPlan(child: $0, evaluator: evaluator, metricsToken: metrics.getOperatorToken()) }
            }
            let patplans = try plan(algebra: algebra, activeGraph: activeGraph, estimator: estimator)
            var plans = [QueryPlan]()
            for p in pplans {
                for pat in patplans {
                    plans.append(ExistsPlan(child: p, pattern: pat, variable: name, patternAlgebra: algebra, metricsToken: metrics.getOperatorToken()))
                }
            }
            return candidatePlans(plans, estimator: estimator)
        case let .extend(child, expr, name):
<<<<<<< HEAD
=======
            // TODO: handle multiple query plans from child
            let pplans = try plan(algebra: child, activeGraph: activeGraph, estimator: estimator)
            guard var p = pplans.first else {
                throw QueryPlannerError.noPlanAvailable
            }
            if case .extend = child {
            } else {
                // at the bottom of a chain of one or more extend()s, add a NextRow plan
                p = NextRowPlan(child: p, evaluator: evaluator, metricsToken: metrics.getOperatorToken())
            }
>>>>>>> f19c7e87
            let (e, mapping) = try expr.removingExistsExpressions(namingVariables: &freshCounter)
            let pplans = try plan(algebra: child, activeGraph: activeGraph, estimator: estimator).map { (pp) -> QueryPlan in
                var p = pp
                switch child {
                case .extend:
                    // we're in the middle of several extend()s
                    break
                default:
                    // at the bottom of a chain of one or more extend()s, add a NextRow plan
                    p = NextRowPlan(child: p, evaluator: evaluator)
                }
                try mapping.forEach { (name, algebra) throws in
                    let patplans = try plan(algebra: algebra, activeGraph: activeGraph, estimator: estimator)
                    guard let pat = patplans.first else {
                        throw QueryPlannerError.noPlanAvailable
                    }
                    p = ExistsPlan(child: p, pattern: pat, variable: name, patternAlgebra: algebra)
                }
<<<<<<< HEAD
                return p
            }
            
            if mapping.isEmpty {
                return pplans.map { ExtendPlan(child: $0, expression: e, variable: name, evaluator: evaluator) }
            } else {
=======
                p = ExistsPlan(child: p, pattern: pat, variable: name, patternAlgebra: algebra, metricsToken: metrics.getOperatorToken())
            }
            
            if mapping.isEmpty {
                return [ExtendPlan(child: p, expression: e, variable: name, evaluator: evaluator, metricsToken: metrics.getOperatorToken())]
            } else {
                let extend = ExtendPlan(child: p, expression: e, variable: name, evaluator: evaluator, metricsToken: metrics.getOperatorToken())
>>>>>>> f19c7e87
                let vars = child.inscope
                let variables = vars.union([name])
                return try pplans.map { (p) -> QueryPlan in
                    let extend = ExtendPlan(child: p, expression: e, variable: name, evaluator: evaluator)
                    return try self.project(plan: extend, to: variables)
                }
            }
        case let .order(child, orders):
            let p = try plan(algebra: child, activeGraph: activeGraph, estimator: estimator)
            return p.map { OrderPlan(child: $0, comparators: orders, evaluator: evaluator, metricsToken: metrics.getOperatorToken()) }
        case let .aggregate(child, groups, aggs):
            let p = try plan(algebra: child, activeGraph: activeGraph, estimator: estimator)
<<<<<<< HEAD
            return try p.map { try AggregationPlan(child: $0, groups: groups, aggregates: aggs) }
=======
            return p.map { AggregationPlan(child: $0, groups: groups, aggregates: aggs, metricsToken: metrics.getOperatorToken()) }
>>>>>>> f19c7e87
        case let .window(child, funcs):
            guard funcs.count == 1, let f = funcs.first else {
                let pp = funcs.reduce(child) { Algebra.window($0, [$1]) }
                return try plan(algebra: pp, activeGraph: activeGraph, estimator: estimator)
            }
            let pplans = try plan(algebra: child, activeGraph: activeGraph, estimator: estimator)
            
            let app = f.windowApplication
            let partitionComparators = app.partition.map { Algebra.SortComparator(ascending: true, expression: $0) }
            let orderComparators = app.comparators
            
            var plans = [QueryPlan]()
            for p in pplans {
                let sorted = OrderPlan(
                    child: p,
                    comparators: partitionComparators + orderComparators,
                    evaluator: evaluator,
                    metricsToken: metrics.getOperatorToken()
                )
                plans.append(WindowPlan(child: sorted, function: f, evaluator: evaluator, metricsToken: metrics.getOperatorToken()))
            }
            return candidatePlans(plans, estimator: estimator)
        case let .filter(child, expr):
            let (e, mapping) = try expr.removingExistsExpressions(namingVariables: &freshCounter)
            let pplans = try plan(algebra: child, activeGraph: activeGraph, estimator: estimator).map { (pp) -> QueryPlan in
                var p = pp
                try mapping.forEach { (name, algebra) throws in
                    let patplans = try plan(algebra: algebra, activeGraph: activeGraph, estimator: estimator)
                    guard let pat = patplans.first else {
                        throw QueryPlannerError.noPlanAvailable
                    }
                    p = ExistsPlan(child: p, pattern: pat, variable: name, patternAlgebra: algebra)
                }
<<<<<<< HEAD
                p = NextRowPlan(child: p, evaluator: evaluator)
                return p
            }
            
            if mapping.isEmpty {
                return pplans.map { FilterPlan(child: $0, expression: e, evaluator: evaluator) }
            } else {
=======
                p = ExistsPlan(child: p, pattern: pat, variable: name, patternAlgebra: algebra, metricsToken: metrics.getOperatorToken())
            }
            p = NextRowPlan(child: p, evaluator: evaluator, metricsToken: metrics.getOperatorToken())
            
            if mapping.isEmpty {
                return [FilterPlan(child: p, expression: e, evaluator: evaluator, metricsToken: metrics.getOperatorToken())]
            } else {
                let filter = FilterPlan(child: p, expression: e, evaluator: evaluator, metricsToken: metrics.getOperatorToken())
>>>>>>> f19c7e87
                let variables = child.inscope
                return try pplans.map { (p) -> QueryPlan in
                    let filter = FilterPlan(child: p, expression: e, evaluator: evaluator)
                    return try self.project(plan: filter, to: variables)
                }
            }
        case let .distinct(child):
            let plans = try plan(algebra: child, activeGraph: activeGraph, estimator: estimator)
            return plans.map { (plan) -> [QueryPlan] in
                var plans = [QueryPlan]()
                if let store = _lazyStore(), let plan = plan as? MaterializeTermsPlan {
                    // TODO: check if the data is already fully sorted
                    let uniq1 = IDUniquePlan(
                        child: plan.idPlan,
                        orderVars: plan.idPlan.orderVars,
                        metricsToken: metrics.getOperatorToken()
                    ) // this should be relatively cheap, but might save a lot of work in the IDSortPlan that happens next
                    let ordered = IDSortPlan(child: uniq1, orderVariables: Array(child.inscope), metricsToken: metrics.getOperatorToken())
                    let uniq2 = IDUniquePlan(
                        child: ordered,
                        orderVars: plan.idPlan.orderVars,
                        metricsToken: metrics.getOperatorToken()
                    )
                    plans.append(MaterializeTermsPlan(idPlan: uniq2, store: store, verbose: self.verbose, metricsToken: metrics.getOperatorToken()))
                }
                plans.append(DistinctPlan(child: plan, metricsToken: metrics.getOperatorToken()))
                return plans
            }.flatMap { $0 }
        case let .reduced(child):
            // remove duplicated adjacent results 
            let plans = try plan(algebra: child, activeGraph: activeGraph, estimator: estimator)
            return plans.map { (plan) -> QueryPlan in
                if let store = _lazyStore(), let plan = plan as? MaterializeTermsPlan {
                    let uniq = IDUniquePlan(
                        child: plan.idPlan,
                        orderVars: plan.idPlan.orderVars,
                        metricsToken: metrics.getOperatorToken()
                    )
                    return MaterializeTermsPlan(idPlan: uniq, store: store, verbose: self.verbose, metricsToken: metrics.getOperatorToken())
                }
                return ReducedPlan(child: plan, metricsToken: metrics.getOperatorToken())
            }
        case .bgp(let patterns):
            let plans = try plan(bgp: patterns, activeGraph: activeGraph, estimator: estimator)
            return candidatePlans(plans, estimator: estimator)
        case let .minus(lhs, rhs):
            var plans = [QueryPlan]()
            let lplans = try plan(algebra: lhs, activeGraph: activeGraph, estimator: estimator)
            let rplans = try plan(algebra: rhs, activeGraph: activeGraph, estimator: estimator)

            let i = lhs.inscope.intersection(rhs.inscope)
            let ni = lhs.necessarilyBound.intersection(rhs.necessarilyBound)
            for l in lplans {
                for r in rplans {
                    if let store = _lazyStore(), let lhs = l as? MaterializeTermsPlan, let rhs = r as? MaterializeTermsPlan {
                        if !ni.isEmpty {
                            // there is an intersection of necessarily-bound variables in the two branches,
                            // so we can use an anti-join to produce the results
                            let hplan = IDHashAntiJoinPlan(
                                lhs: lhs.idPlan,
                                rhs: rhs.idPlan,
                                joinVariables: i,
                                orderVars: lhs.idPlan.orderVars,
                                metricsToken: metrics.getOperatorToken()
                            )
                            plans.append(MaterializeTermsPlan(idPlan: hplan, store: store, verbose: verbose, metricsToken: metrics.getOperatorToken()))
                        } else {
                            let mplan = IDMinusPlan(
                                lhs: lhs.idPlan,
                                rhs: rhs.idPlan,
                                orderVars: lhs.idPlan.orderVars,
                                metricsToken: metrics.getOperatorToken()
                            )
                            plans.append(MaterializeTermsPlan(idPlan: mplan, store: store, verbose: verbose, metricsToken: metrics.getOperatorToken()))
                        }
                    }
                    
                    plans.append(MinusPlan(lhs: l, rhs: r, metricsToken: metrics.getOperatorToken()))
                }
            }
            return candidatePlans(plans, estimator: estimator)
        case let .service(endpoint, algebra, silent):
            let s = SPARQLSerializer(prettyPrint: true)
            guard let q = try? Query(form: .select(.star), algebra: algebra) else {
                throw QueryError.evaluationError("Failed to serialize SERVICE algebra into SPARQL string")
            }
            let tokens = try q.sparqlTokens()
            let query = s.serialize(tokens)
            let client: SPARQLClient
            if let c = serviceClients[endpoint] {
                client = c
            } else {
                client = SPARQLClient(endpoint: endpoint, silent: silent)
                serviceClients[endpoint] = client
            }
            return [ServicePlan(endpoint: endpoint, query: query, silent: silent, client: client, metricsToken: metrics.getOperatorToken())]
        case let .namedGraph(child, .bound(g)):
            guard dataset.namedGraphs.contains(g) else { return [TablePlan.unionIdentity] }
            return try plan(algebra: child, activeGraph: .bound(g), estimator: estimator)
        case let .namedGraph(child, .variable(graph, binding: _)):
            // TODO: handle multiple query plans from child
            if case .joinIdentity = child {
                // if the pattern is `GRAPH ?g {}`, just return a table with all the graph names bound to ?g
                let rows = dataset.namedGraphs.map { [$0] }
                let table = TablePlan(columns: [.variable(graph, binding: true)], rows: rows, metricsToken: metrics.getOperatorToken())
                return [table]
            }
            
            if child.willBindGraph {
                // avoid materializing all the named graphs instead, use a fresh variable as the active graph:
                //    plan(algebra: child, activeGraph: freshVar, estimator: e)
                // and then wrap the results in .extend(child, freshVar, graph)
                let f = self.freshVariable()
                let vars = child.inscope.union([graph])
//                let extended : Algebra = .project(.extend(child, .node(f), graph), vars)
                let plans = try self.plan(algebra: child, activeGraph: f, estimator: estimator)
                let filtered = plans.map {
                    RestrictToNamedGraphsPlan(child: $0, project: vars, rewriteGraphFrom: f, to: graph, store: store, dataset: dataset, metricsToken: metrics.getOperatorToken())
                }
                return filtered
            } else {
                let branches = try dataset.namedGraphs.map { (g) throws -> QueryPlan in
                    let pplans = try plan(algebra: child, activeGraph: .bound(g), estimator: estimator)
                    guard let p = pplans.first else {
                        throw QueryPlannerError.noPlanAvailable
                    }
                    if p.isJoinIdentity {
                        return p
                    } else {
                        let table = TablePlan(columns: [.variable(graph, binding: true)], rows: [[g]], metricsToken: metrics.getOperatorToken())
                        if child.inscope.contains(graph) {
                            return HashJoinPlan(lhs: p, rhs: table, joinVariables: [graph], metricsToken: metrics.getOperatorToken())
                        } else {
                            return NestedLoopJoinPlan(lhs: p, rhs: table, metricsToken: metrics.getOperatorToken())
                        }
                    }
                }
                let branchPlans = branches.map { [$0] }
                let plans = try self.planBushyUnionProduct(branches: branchPlans, estimator: estimator)
                return candidatePlans(plans, estimator: estimator)
            }
        case let .triple(t):
            let quad = QuadPattern(subject: t.subject, predicate: t.predicate, object: t.object, graph: activeGraph)
            let plans = try plan(algebra: .quad(quad), activeGraph: activeGraph, estimator: estimator)
            return plans
        case let .quad(quad):
            var plans = [QueryPlan]()
            if let store = self._lazyStore() {
                let rv = quad.repeatedVariables()
                do {
                    let idquad = try quad.idquad(for: store)
                    let idplan = IDQuadPlan(
                        pattern: idquad,
                        repeatedVariables: rv,
                        orderVars: [],
                        store: store,
                        metricsToken: metrics.getOperatorToken()
                    )
                    plans.append(MaterializeTermsPlan(idPlan: idplan, store: store, verbose: verbose, metricsToken: metrics.getOperatorToken()))
                } catch QueryPlannerError.termNotFound {
                    plans.append(TablePlan.unionIdentity)
                }
            } else {
                plans.append(QuadPlan(quad: quad, store: store, metricsToken: metrics.getOperatorToken()))
            }
            
            // get rid of any variables that are non-projected (e.g. using the `[]` syntax)
            let proj = quad.inscope
            if quad.variables == proj {
                return plans
            } else {
                // binding variables were introduced to allow the join to be performed,
                // but they shouldn't escape the BGP evaluation, so introduce an extra projection
                let variables = Set(proj)
                return try plans.map { try self.project(plan: $0, to: variables) }
            }
        case let .path(s, path, o):
            var plans = [QueryPlan]()
            if let store = _lazyStore() {
                let subject = try s.idnode(for: store)
                let object = try o.idnode(for: store)
                let graph = try activeGraph.idnode(for: store)
                do {
                    let pathPlan = try idplan(subject: subject, path: path, object: object, activeGraph: graph, estimator: estimator)
                    let qp = IDPathQueryPlan(subject: subject, path: pathPlan, object: object, graph: graph, metricsToken: metrics.getOperatorToken())
                    plans.append(MaterializeTermsPlan(idPlan: qp, store: store, verbose: self.verbose, metricsToken: metrics.getOperatorToken()))
                } catch QueryPlannerError.noPlanAvailable {}
            }
            let pathPlan = try plan(subject: s, path: path, object: o, activeGraph: activeGraph, estimator: estimator)
            plans.append(PathQueryPlan(subject: s, path: pathPlan, object: o, graph: activeGraph, metricsToken: metrics.getOperatorToken()))
            return plans
        }
    }

    func planBushyUnionProduct<E: QueryPlanCostEstimator>(branches: [[QueryPlan]], estimator: E) throws -> [QueryPlan] {
        guard !branches.isEmpty else {
            return [TablePlan.unionIdentity]
        }
        guard branches.count > 1 else {
            return branches[0]
        }
        
        var branches = branches
        if !branches.count.isMultiple(of: 2) {
            branches.append([TablePlan.unionIdentity])
        }
        let pairs = stride(from: 0, to: branches.endIndex, by: 2).map {
            (branches[$0], branches[$0.advanced(by: 1)])
        }
        
        var reduced = [[QueryPlan]]()
        for (lplans, rplans) in pairs {
            var plans = [QueryPlan]()
            for l in lplans {
                for r in rplans {
                    if l.isUnionIdentity {
                        plans.append(r)
                    } else if r.isUnionIdentity {
                        plans.append(l)
                    } else {
                        let plan = UnionPlan(lhs: l, rhs: r, metricsToken: metrics.getOperatorToken())
    //                    print(plan.serialize())
                        plans.append(plan)
                    }
                }
            }
            if plans.isEmpty {
                plans.append(TablePlan.unionIdentity)
            }
            reduced.append(plans)
        }
        
        return try self.planBushyUnionProduct(branches: reduced, estimator: estimator)
    }
    
    public func plan<E: QueryPlanCostEstimator>(subject s: Node, path: PropertyPath, object o: Node, activeGraph: Node, estimator: E) throws -> PathPlan {
        switch path {
        case .link(let predicate):
            return LinkPathPlan(predicate: predicate, store: store)
        case .inv(let ipath):
            let p = try plan(subject: o, path: ipath, object: s, activeGraph: activeGraph, estimator: estimator)
            return InversePathPlan(child: p)
        case let .alt(lhs, rhs):
            let l = try plan(subject: s, path: lhs, object: o, activeGraph: activeGraph, estimator: estimator)
            let r = try plan(subject: s, path: rhs, object: o, activeGraph: activeGraph, estimator: estimator)
            return UnionPathPlan(lhs: l, rhs: r)
        case let .seq(lhs, rhs):
            let j = freshVariable()
            let l = try plan(subject: s, path: lhs, object: j, activeGraph: activeGraph, estimator: estimator)
            let r = try plan(subject: j, path: rhs, object: o, activeGraph: activeGraph, estimator: estimator)
            return SequencePathPlan(lhs: l, joinNode: j, rhs: r)
        case .nps(let iris):
            return NPSPathPlan(iris: iris, store: store)
        case .plus(let pp):
            let p = try plan(subject: s, path: pp, object: o, activeGraph: activeGraph, estimator: estimator)
            return PlusPathPlan(child: p, store: store)
        case .star(let pp):
            let p = try plan(subject: s, path: pp, object: o, activeGraph: activeGraph, estimator: estimator)
            return StarPathPlan(child: p, store: store)
        case .zeroOrOne(let pp):
            let p = try plan(subject: s, path: pp, object: o, activeGraph: activeGraph, estimator: estimator)
            return ZeroOrOnePathPlan(child: p, store: store)
        }
    }

    public func idplan<E: QueryPlanCostEstimator>(subject s: IDNode, path: PropertyPath, object o: IDNode, activeGraph: IDNode, estimator: E) throws -> IDPathPlan {
        guard let store = _lazyStore() else {
            throw QueryPlannerError.noPlanAvailable
        }

        switch path {
        case .link(let predicate):
            guard let p = try store.id(for: predicate) else {
                throw QueryPlannerError.termNotFound
            }
            return IDLinkPathPlan(predicate: p, store: store, metricsToken: metrics.getOperatorToken())
        case .inv(let ipath):
            let p = try idplan(subject: o, path: ipath, object: s, activeGraph: activeGraph, estimator: estimator)
            return IDInversePathPlan(child: p)
        case let .alt(lhs, rhs):
            let l = try idplan(subject: s, path: lhs, object: o, activeGraph: activeGraph, estimator: estimator)
            let r = try idplan(subject: s, path: rhs, object: o, activeGraph: activeGraph, estimator: estimator)
            return IDUnionPathPlan(lhs: l, rhs: r)
        case let .seq(lhs, rhs):
            guard case .bound = activeGraph else { throw QueryPlannerError.noPlanAvailable } // currently unhandled within the scope of an unbound named graph pattern
            let j = try freshVariable().idnode(for: store)
            let l = try idplan(subject: s, path: lhs, object: j, activeGraph: activeGraph, estimator: estimator)
            let r = try idplan(subject: j, path: rhs, object: o, activeGraph: activeGraph, estimator: estimator)
            return IDSequencePathPlan(lhs: l, joinNode: j, rhs: r)
        case .nps(let iris):
            guard case .bound = activeGraph else { throw QueryPlannerError.noPlanAvailable } // currently unhandled within the scope of an unbound named graph pattern
            let ids = try iris.map { try store.id(for: $0) }.compactMap { $0 }
            return IDNPSPathPlan(iris: ids, store: store)
        case .plus(let pp):
            guard case .bound = activeGraph else { throw QueryPlannerError.noPlanAvailable } // currently unhandled within the scope of an unbound named graph pattern
            let p = try idplan(subject: s, path: pp, object: o, activeGraph: activeGraph, estimator: estimator)
            return IDPlusPathPlan(child: p, store: store, dataset: dataset)
        case .star(let pp):
            guard case .bound = activeGraph else { throw QueryPlannerError.noPlanAvailable } // currently unhandled within the scope of an unbound named graph pattern
            let p = try idplan(subject: s, path: pp, object: o, activeGraph: activeGraph, estimator: estimator)
            return IDStarPathPlan(child: p, store: store, dataset: dataset)
        case .zeroOrOne(let pp):
            guard case .bound = activeGraph else { throw QueryPlannerError.noPlanAvailable } // currently unhandled within the scope of an unbound named graph pattern
            let p = try idplan(subject: s, path: pp, object: o, activeGraph: activeGraph, estimator: estimator)
            return IDZeroOrOnePathPlan(child: p, store: store, dataset: dataset)
        }
    }
}

extension Expression {
    public func removingExistsExpressions<I: IteratorProtocol>(namingVariables counter: inout I) throws -> (Expression, [String:Algebra]) where I.Element == Int {
        var mapping = [String:Algebra]()
        let expr = try self.replace { (e) -> Expression? in
            switch e {
            case .exists(let a):
                let n = counter.next()!
                let name = ".exists-\(n)"
                mapping[name] = a
                return .node(.variable(name, binding: true))
            default:
                return nil
            }
        }
        return (expr, mapping)
    }
}

extension QueryPlanEvaluator: CustomStringConvertible {
    public var description: String {
        return "QueryPlanEvaluator<\(Q.self)>"
    }
}

public struct QueryPlanEvaluator<Q: QuadStoreProtocol>: QueryEvaluatorProtocol {
    public typealias ResultSequence = AnySequence<SPARQLResultSolution<Term>>
    public typealias TripleSequence = [Triple]

    public let supportedLanguages: [QueryLanguage] = [.sparqlQuery10, .sparqlQuery11]
    public let supportedFeatures: [QueryEngineFeature] = [.basicFederatedQuery]

    var verbose: Bool
    var dataset: DatasetProtocol
    var metrics: QueryPlanEvaluationMetrics
    public var planner: QueryPlanner<Q>
    
    public init(planner: QueryPlanner<Q>) {
        self.verbose = false
        self.dataset = planner.dataset
        self.planner = planner
        self.metrics = planner.metrics
    }
    
    public init(store: Q, dataset: DatasetProtocol, base: String? = nil, verbose: Bool = false) {
        self.verbose = verbose
        self.dataset = dataset
        self.metrics = QueryPlanEvaluationMetrics()
        self.planner = QueryPlanner(store: store, dataset: dataset, base: base, metrics: metrics)
        planner.verbose = verbose
    }
    
    public func evaluate(query: Query) throws -> QueryResult<AnySequence<SPARQLResultSolution<Term>>, [Triple]> {
        return try evaluate(query: query, activeGraph: nil)
    }
    
    public func evaluate(algebra: Algebra, activeGraph: Term?) throws -> AnyIterator<SPARQLResultSolution<Term>> {
        let rewriter = SPARQLQueryRewriter()
        let a = try rewriter.simplify(algebra: algebra)
        let ce = QueryPlanSimpleCostEstimator()
        
        metrics.startPlanning()
        let plans = try planner.plan(algebra: a, activeGraph: .bound(activeGraph!), estimator: ce)
        guard let plan = plans.first else {
            throw QueryPlannerError.noPlanAvailable
        }
        metrics.endPlanning()

        if self.verbose {
            print("Query Plan:")
            print(plan.serialize(depth: 0))
        }
        
        let seq = AnySequence { () -> AnyIterator<SPARQLResultSolution<Term>> in
            do {
                let i = try plan.evaluate(metrics)
                return i
            } catch let error {
                print("*** Failed to evaluate query plan in Sequence construction: \(error)")
                return AnyIterator([].makeIterator())
                //                throw error
            }
        }
        
        return AnyIterator(seq.makeIterator())
    }

    public func evaluate(query: Query, activeGraph graph: Term? = nil) throws -> QueryResult<AnySequence<SPARQLResultSolution<Term>>, [Triple]> {
        let (_, results) = try planAndEvaluate(query: query, activeGraph: graph)
        return results
    }
    
    public func planAndEvaluate(query: Query, activeGraph graph: Term? = nil) throws -> (QueryPlan, QueryResult<AnySequence<SPARQLResultSolution<Term>>, [Triple]>) {
        let rewriter = SPARQLQueryRewriter()
        let q = try rewriter.simplify(query: query)
        
        metrics.startPlanning()
        let plan = try planner.plan(query: q, activeGraph: graph.map { .bound($0) })
        metrics.endPlanning()

        if self.verbose {
            print("Query Plan:")
            print(plan.serialize(depth: 0))
            
//            if let store = planner.store as? DiomedeQuadStore {
//                print("Store Terms:")
//                try store.iterateTerms { (id, term) in
//                    print("[\(id)] \(term)")
//                }
//            }
        }

        let seq = AnySequence { () -> AnyIterator<SPARQLResultSolution<Term>> in
            do {
                let i = try plan.evaluate(metrics)
                return i
            } catch let error {
                print("*** Failed to evaluate query plan in Sequence construction: \(error)")
                return AnyIterator([].makeIterator())
                //                throw error
            }
        }
        
        switch q.form {
        case .ask:
            let i = seq.makeIterator()
            if let _ = i.next() {
                return (plan, QueryResult.boolean(true))
            } else {
                return (plan, QueryResult.boolean(false))
            }
        case .select(.star):
            return (plan, QueryResult.bindings(Array(q.inscope), seq))
        case .select(.variables(let vars)):
            return (plan, QueryResult.bindings(vars, seq))
        case .construct(let template):
            var triples = Set<Triple>()
            for r in seq {
                for tp in template {
                    do {
                        let replaced = try tp.replace { (n) -> Node? in
                            guard case .variable(let name, _) = n else { return nil }
                            if let t = r[name] {
                                return .bound(t)
                            }
                            return nil
                        }
                        if let ground = replaced.ground {
                            triples.insert(ground)
                        }
                    } catch {}
                }
            }
            return (plan, QueryResult.triples(Array(triples)))
        case .describe(_):
            throw QueryPlanError.unimplemented("DESCRIBE")
        }
    }
}<|MERGE_RESOLUTION|>--- conflicted
+++ resolved
@@ -663,8 +663,6 @@
             }
             return candidatePlans(plans, estimator: estimator)
         case let .extend(child, expr, name):
-<<<<<<< HEAD
-=======
             // TODO: handle multiple query plans from child
             let pplans = try plan(algebra: child, activeGraph: activeGraph, estimator: estimator)
             guard var p = pplans.first else {
@@ -675,9 +673,8 @@
                 // at the bottom of a chain of one or more extend()s, add a NextRow plan
                 p = NextRowPlan(child: p, evaluator: evaluator, metricsToken: metrics.getOperatorToken())
             }
->>>>>>> f19c7e87
             let (e, mapping) = try expr.removingExistsExpressions(namingVariables: &freshCounter)
-            let pplans = try plan(algebra: child, activeGraph: activeGraph, estimator: estimator).map { (pp) -> QueryPlan in
+            let extend_pplans = try plan(algebra: child, activeGraph: activeGraph, estimator: estimator).map { (pp) -> QueryPlan in
                 var p = pp
                 switch child {
                 case .extend:
@@ -685,35 +682,25 @@
                     break
                 default:
                     // at the bottom of a chain of one or more extend()s, add a NextRow plan
-                    p = NextRowPlan(child: p, evaluator: evaluator)
+                    p = NextRowPlan(child: p, evaluator: evaluator, metricsToken: metrics.getOperatorToken())
                 }
                 try mapping.forEach { (name, algebra) throws in
                     let patplans = try plan(algebra: algebra, activeGraph: activeGraph, estimator: estimator)
                     guard let pat = patplans.first else {
                         throw QueryPlannerError.noPlanAvailable
                     }
-                    p = ExistsPlan(child: p, pattern: pat, variable: name, patternAlgebra: algebra)
-                }
-<<<<<<< HEAD
+                    p = ExistsPlan(child: p, pattern: pat, variable: name, patternAlgebra: algebra, metricsToken: metrics.getOperatorToken())
+                }
                 return p
             }
             
             if mapping.isEmpty {
-                return pplans.map { ExtendPlan(child: $0, expression: e, variable: name, evaluator: evaluator) }
-            } else {
-=======
-                p = ExistsPlan(child: p, pattern: pat, variable: name, patternAlgebra: algebra, metricsToken: metrics.getOperatorToken())
-            }
-            
-            if mapping.isEmpty {
-                return [ExtendPlan(child: p, expression: e, variable: name, evaluator: evaluator, metricsToken: metrics.getOperatorToken())]
-            } else {
-                let extend = ExtendPlan(child: p, expression: e, variable: name, evaluator: evaluator, metricsToken: metrics.getOperatorToken())
->>>>>>> f19c7e87
+                return extend_pplans.map { ExtendPlan(child: $0, expression: e, variable: name, evaluator: evaluator, metricsToken: metrics.getOperatorToken()) }
+            } else {
                 let vars = child.inscope
                 let variables = vars.union([name])
-                return try pplans.map { (p) -> QueryPlan in
-                    let extend = ExtendPlan(child: p, expression: e, variable: name, evaluator: evaluator)
+                return try extend_pplans.map { (p) -> QueryPlan in
+                    let extend = ExtendPlan(child: p, expression: e, variable: name, evaluator: evaluator, metricsToken: metrics.getOperatorToken())
                     return try self.project(plan: extend, to: variables)
                 }
             }
@@ -722,11 +709,7 @@
             return p.map { OrderPlan(child: $0, comparators: orders, evaluator: evaluator, metricsToken: metrics.getOperatorToken()) }
         case let .aggregate(child, groups, aggs):
             let p = try plan(algebra: child, activeGraph: activeGraph, estimator: estimator)
-<<<<<<< HEAD
-            return try p.map { try AggregationPlan(child: $0, groups: groups, aggregates: aggs) }
-=======
             return p.map { AggregationPlan(child: $0, groups: groups, aggregates: aggs, metricsToken: metrics.getOperatorToken()) }
->>>>>>> f19c7e87
         case let .window(child, funcs):
             guard funcs.count == 1, let f = funcs.first else {
                 let pp = funcs.reduce(child) { Algebra.window($0, [$1]) }
@@ -758,29 +741,18 @@
                     guard let pat = patplans.first else {
                         throw QueryPlannerError.noPlanAvailable
                     }
-                    p = ExistsPlan(child: p, pattern: pat, variable: name, patternAlgebra: algebra)
-                }
-<<<<<<< HEAD
-                p = NextRowPlan(child: p, evaluator: evaluator)
+                    p = ExistsPlan(child: p, pattern: pat, variable: name, patternAlgebra: algebra, metricsToken: metrics.getOperatorToken())
+                }
+                p = NextRowPlan(child: p, evaluator: evaluator, metricsToken: metrics.getOperatorToken())
                 return p
             }
             
             if mapping.isEmpty {
-                return pplans.map { FilterPlan(child: $0, expression: e, evaluator: evaluator) }
-            } else {
-=======
-                p = ExistsPlan(child: p, pattern: pat, variable: name, patternAlgebra: algebra, metricsToken: metrics.getOperatorToken())
-            }
-            p = NextRowPlan(child: p, evaluator: evaluator, metricsToken: metrics.getOperatorToken())
-            
-            if mapping.isEmpty {
-                return [FilterPlan(child: p, expression: e, evaluator: evaluator, metricsToken: metrics.getOperatorToken())]
-            } else {
-                let filter = FilterPlan(child: p, expression: e, evaluator: evaluator, metricsToken: metrics.getOperatorToken())
->>>>>>> f19c7e87
+                return pplans.map { FilterPlan(child: $0, expression: e, evaluator: evaluator, metricsToken: metrics.getOperatorToken()) }
+            } else {
                 let variables = child.inscope
                 return try pplans.map { (p) -> QueryPlan in
-                    let filter = FilterPlan(child: p, expression: e, evaluator: evaluator)
+                    let filter = FilterPlan(child: p, expression: e, evaluator: evaluator, metricsToken: metrics.getOperatorToken())
                     return try self.project(plan: filter, to: variables)
                 }
             }
