//
//  QueryPlanner.swift
//  Kineo
//
//  Created by Gregory Todd Williams on 1/15/19.
//

import Foundation
import SPARQLSyntax
import DiomedeQuadStore

public enum QueryPlannerError: Error {
    case noPlanAvailable
    case termNotFound
}

extension QuadPattern {
    var inscope: Set<String> {
        var variables = Set<String>()
        for node in [self.subject, self.predicate, self.object, self.graph] {
            if case .variable(let name, true) = node {
                variables.insert(name)
            }
        }
        return variables
    }
    
    func repeatedVariables() -> [String : Set<Int>] {
        let variableUsage = self.variablePositions()
        let dups = variableUsage.filter { (u) -> Bool in u.value.count > 1 }
        return dups
    }
    
    func variablePositions() -> [String: Set<Int>] {
        var variableUsage = [String: Set<Int>]()
        for (i, n) in self.enumerated() {
            switch n {
            case .bound(_):
                break
            case .variable(let name, binding: _):
                variableUsage[name, default: []].insert(i)
            }
        }
        return variableUsage
    }
    
    func idquad(for store: LazyMaterializingQuadStore) throws -> IDQuad {
        let s = try self.subject.idnode(for: store)
        let p = try self.predicate.idnode(for: store)
        let o = try self.object.idnode(for: store)
        let g = try self.graph.idnode(for: store)
        return IDQuad(subject: s, predicate: p, object: o, graph: g)
    }
}

extension Node {
    func idnode(for store: LazyMaterializingQuadStore) throws -> IDNode {
        switch self {
        case .bound(let term):
            guard let tid = try store.id(for: term) else {
                throw QueryPlannerError.termNotFound
            }
            return .bound(tid)
        case let .variable(name, binding: binding):
            return .variable(name, binding: binding)
        }
    }
}

extension Array where Element: Equatable {
    func sharedPrefix(with other: [Element]) -> [Element] {
        var result = [Element]()
        for (l, r) in zip(self, other) {
            if l == r {
                result.append(l)
            } else {
                break
            }
        }
        return result
    }
}

extension Quad.Position {
    func bindingVariable(in qp: QuadPattern) -> String? {
        let node = qp[self]
        if case .variable(let name, _) = node {
            return name
        } else {
            return nil
        }
    }
}
public protocol PlanningQuadStore: QuadStoreProtocol {
    func plan(algebra: Algebra, activeGraph: Term, dataset: Dataset) throws -> QueryPlan?
}

public class QueryPlanner<Q: QuadStoreProtocol> {
    public var allowStoreOptimizedPlans: Bool
    public var allowLazyIDPlans: Bool
    public var store: Q
    public var verbose: Bool
    public var dataset: Dataset
    public var evaluator: ExpressionEvaluator
    private var freshCounter: UnfoldSequence<Int, (Int?, Bool)>
    public var maxInFlightPlans: Int
    var serviceClients: [URL:SPARQLClient]

    enum PlanResult {
        case termPlan(QueryPlan)
        case idPlan(QueryPlan)
    }
    
    public init(store: Q, dataset: Dataset, base: String? = nil) {
        self.store = store
        self.dataset = dataset
        self.evaluator = ExpressionEvaluator(base: base)
        self.freshCounter = sequence(first: 1) { $0 + 1 }
        self.allowStoreOptimizedPlans = true
        self.allowLazyIDPlans = true
        self.verbose = false
        self.serviceClients = [:]
        self.maxInFlightPlans = 16
    }
    
    public func addFunction(_ iri: String, _ f: @escaping ([Term]) throws -> Term) {
        self.evaluator.functions[iri] = f
    }
    
    public func freshVariable() -> Node {
        return .variable(freshVariableName(), binding: true)
    }
    
    public func freshVariableName() -> String {
        let n = freshCounter.next()!
        return ".v\(n)"
    }
    
    func project(plan: QueryPlan, to variables: Set<String>) throws -> QueryPlan {
        if let store = _lazyStore(), let plan = plan as? MaterializeTermsPlan {
            if let p = plan.idPlan as? IDProjectPlan {
                let child = p.child
                let vars = p.variables.intersection(variables)
                let proj = IDProjectPlan(child: child, variables: vars)
                return MaterializeTermsPlan(idPlan: proj, store: store, verbose: self.verbose)
            }

            let proj = IDProjectPlan(child: plan.idPlan, variables: variables)
            return MaterializeTermsPlan(idPlan: proj, store: store, verbose: self.verbose)
        }
        
        if let p = plan as? ProjectPlan {
            let child = p.child
            let vars = p.variables.intersection(variables)
            return ProjectPlan(child: child, variables: vars)
        }
        
        return ProjectPlan(child: plan, variables: Set(variables))
    }
    
    func wrap(plan p: QueryPlan, from algebra: Algebra, for query: Query) throws -> QueryPlan {
        switch query.form {
        case .select(.star):
            return p
        case .select(.variables(let proj)):
            if let pp = p as? ProjectPlan {
                if pp.variables.count == proj.count && pp.variables == Set(proj) {
                    // avoid duplicating projection
                    return p
                }
            }
            
            let from = algebra.inscope
            let to = Set(proj)
            if from == to {
                return p
            } else {
                print("adding final projection:")
                print("from: \(from)")
                print("to  : \(proj.sorted())")
                return try self.project(plan: p, to: Set(proj))
            }
        case .ask, .construct(_), .describe(_):
            return p
        }
    }
    
    public func plan(query: Query, activeGraph: Term? = nil) throws -> QueryPlan {
        let costEstimator = QueryPlanSimpleCostEstimator()
        // The plan returned here does not fully handle the query form; it only sets up the correct query plan.
        // For CONSTRUCT and DESCRIBE queries, the production of triples must still be handled elsewhere.
        // For ASK queries, code must handle conversion of the iterator into a boolean result
        let algebra = query.algebra
        
        let graphs : [Term]
        if let g = activeGraph {
            graphs = [g]
        } else {
            graphs = dataset.defaultGraphs
        }
        if graphs.isEmpty {
            print("*** There is no active graph during query planning:")
            print("*** \(algebra.serialize())")
        }
        
        var plans = [QueryPlan]()
        for activeGraph in graphs {
            let ps = try plan(algebra: algebra, activeGraph: activeGraph, estimator: costEstimator)
            let p = try bestPlan(ps, estimator: costEstimator)
            plans.append(p)
        }
        
        guard let f = plans.first else {
            throw QueryPlannerError.noPlanAvailable
        }
        
        let p = plans.dropFirst().reduce(f) { UnionPlan(lhs: $0, rhs: $1) }
        //        if verbose {
        //            warn("QueryPlanner plan: " + p.serialize(depth: 0))
        //        }
        return try wrap(plan: p, from: algebra, for: query)
    }
    
    func unionCartesians(for plans: [[QueryPlan]]) throws -> [QueryPlan] {
        guard !plans.isEmpty else { return [] }
        if plans.count == 1 {
            return plans[0]
        }
        
        guard let f = plans.first else {
            throw QueryPlannerError.noPlanAvailable
        }
        
        let rest = try unionCartesians(for: Array(plans.dropFirst()))
        var plans = [QueryPlan]()
        for lhs in f {
            for rhs in rest {
                let p = UnionPlan(lhs: lhs, rhs: rhs)
                plans.append(p)
            }
        }
        
        return plans
    }
    
    public func plans(query: Query, activeGraph: Term? = nil) throws -> [QueryPlan] {
        let costEstimator = QueryPlanSimpleCostEstimator()
        // The plan returned here does not fully handle the query form; it only sets up the correct query plan.
        // For CONSTRUCT and DESCRIBE queries, the production of triples must still be handled elsewhere.
        // For ASK queries, code must handle conversion of the iterator into a boolean result
        let algebra = query.algebra
        
        let graphs : [Term]
        if let g = activeGraph {
            graphs = [g]
        } else {
            graphs = dataset.defaultGraphs
        }
        if graphs.isEmpty {
            print("*** There is no active graph during query planning:")
            print("*** \(algebra.serialize())")
        }
        
        var planOptions = [[QueryPlan]]()
        for activeGraph in graphs {
            let ps = try plan(algebra: algebra, activeGraph: activeGraph, estimator: costEstimator)
            planOptions.append(ps)
        }
        
        let plans = try unionCartesians(for: planOptions)
        //        if verbose {
        //            warn("QueryPlanner plan: " + p.serialize(depth: 0))
        //        }
        return try plans.sorted(by: { costEstimator.cheaperThan(lhs: $0, rhs: $1) }).map {
            try wrap(plan: $0, from: algebra, for: query)
        }
    }
    
    private func reduceQuadJoins<E: QueryPlanCostEstimator>(_ plan: QueryPlan, rest tail: [QuadPattern], currentVariables: Set<String>, estimator: E) throws -> [QueryPlan] {
        // TODO: this is currently doing all possible permutations of [rest]; that's going to be prohibitive on large BGPs; use heuristics or something like IDP
        guard !tail.isEmpty else {
            return [plan]
        }
        
        var plans = [QueryPlan]()
        for i in tail.indices {
            var intermediate = [QueryPlan]()
            let q = tail[i]
            var rest = tail
            rest.remove(at: i)
            let qp = QuadPlan(quad: q, store: store)
            let tv = q.variables
            let i = currentVariables.intersection(tv)
            intermediate.append(NestedLoopJoinPlan(lhs: plan, rhs: qp))
            if !i.isEmpty {
                intermediate.append(HashJoinPlan(lhs: plan, rhs: qp, joinVariables: i))
            }
            
            let u = currentVariables.union(tv)
            for p in intermediate {
                let j = try reduceQuadJoins(p, rest: rest, currentVariables: u, estimator: estimator)
                plans.append(contentsOf: j)
            }
        }
        return candidatePlans(plans, estimator: estimator)
    }

    private func reduceIDQuadJoins<E: QueryPlanCostEstimator>(_ plan: IDQueryPlan, ordered orderVars: [String], rest tail: [QuadPattern], currentVariables: Set<String>, estimator: E) throws -> [MaterializeTermsPlan] {
        guard let store = _lazyStore() else {
            throw QueryPlannerError.noPlanAvailable
        }
        
        // TODO: this is currently doing all possible permutations of [rest]; that's going to be prohibitive on large BGPs; use heuristics or something like IDP
        guard !tail.isEmpty else {
            let matplan = MaterializeTermsPlan(idPlan: plan, store: store, verbose: verbose)
            return [matplan]
        }
        
        var plans = [QueryPlan]()
        for i in tail.indices {
            var intermediate = [(IDQueryPlan, [String])]()
            let q = tail[i]
            var rest = tail
            rest.remove(at: i)

            // TODO: also consider "interesting" orders (e.g. idplans that have been explicityly sorted to a join variable)
            for (nextOrder, fullOrder) in try store.availableOrders(matching: q) {
                let qp = IDOrderedQuadPlan(quad: q, order: fullOrder, store: store)
                let nextOrderVars = nextOrder.map { $0.bindingVariable(in: q) }.prefix { $0 != nil }.compactMap { $0 }
                let sharedOrder = nextOrderVars.sharedPrefix(with: orderVars)

                if !sharedOrder.isEmpty {
                    let plan = IDMergeJoinPlan(lhs: plan, rhs: qp, variables: sharedOrder)
                    intermediate.append((plan, sharedOrder))
                }
            }
            
            let rv = q.repeatedVariables()
            let idquad = try q.idquad(for: store)
            let qp : IDQueryPlan = try IDQuadPlan(pattern: idquad, repeatedVariables: rv, store: store)
            let tv = q.variables
            let i = currentVariables.intersection(tv)
            intermediate.append((IDNestedLoopJoinPlan(lhs: plan, rhs: qp), []))
            if !i.isEmpty {
                let hashJoinPlan = IDHashJoinPlan(lhs: plan, rhs: qp, joinVariables: i)
                intermediate.append((hashJoinPlan, orderVars)) // hashjoin keeps the order of the LHS
                
                var bindings = [String: WritableKeyPath<IDQuad, IDNode>]()
                for name in i {
                    if case .variable(name, _) = q.subject {
                        bindings[name] = \IDQuad.subject
                    }
                    if case .variable(name, _) = q.predicate {
                        bindings[name] = \IDQuad.predicate
                    }
                    if case .variable(name, _) = q.object {
                        bindings[name] = \IDQuad.object
                    }
                    if case .variable(name, _) = q.graph {
                        bindings[name] = \IDQuad.graph
                    }
                }
                
                let bindPlan = IDIndexBindQuadPlan(child: plan, pattern: idquad, bindings: bindings, repeatedVariables: rv, store: store)
                intermediate.append((bindPlan, orderVars)) // bind join keeps the order of the LHS
            }
            
            let u = currentVariables.union(tv)
            for (p, sharedOrder) in intermediate {
                let matplans = try reduceIDQuadJoins(p, ordered: sharedOrder, rest: rest, currentVariables: u, estimator: estimator)
                plans.append(contentsOf: matplans)
            }
        }
        
        let candidates = candidatePlans(plans, estimator: estimator)
        return candidates as! [MaterializeTermsPlan]
    }
    
    internal func _lazyStore() -> LazyMaterializingQuadStore? {
        guard self.allowLazyIDPlans else { return nil }
        
        // if we can do partial query evaluation using just term IDs, and delay materialization of term values,
        // return the LazyMaterializingQuadStore store object to be used for such purposes here.
        if let s = store as? LazyMaterializingQuadStore {
            return s
        } else if let aqs = store as? AnyQuadStore {
            if let s = aqs._store as? LazyMaterializingQuadStore {
                return s
            }
        } else if let ams = store as? AnyMutableQuadStore {
            if let s = ams._store as? LazyMaterializingQuadStore {
                return s
            }
        }
        return nil
    }
    
    struct OrderedIDQuadPlan {
        var plan: IDQuadPlan
        var order: [Quad.Position]
    }
    
    func idPlans<E: QueryPlanCostEstimator>(for patterns: [QuadPattern], in store: LazyMaterializingQuadStore, estimator: E) throws -> [MaterializeTermsPlan] {
        guard let store = _lazyStore() else {
            throw QueryPlannerError.noPlanAvailable
        }
        guard let firstQuad = patterns.first else {
            throw QueryPlannerError.noPlanAvailable
        }
        let restQuads = Array(patterns.dropFirst())
        
        if true {
            // this will generate many join order permutations
            var plans = [MaterializeTermsPlan]()
            // TODO: also consider "interesting" orders (e.g. idplans that have been explicityly sorted to a join variable)
            for (order, fullOrder) in try store.availableOrders(matching: firstQuad) {
                let orderVars = order.map { $0.bindingVariable(in: firstQuad) }.prefix { $0 != nil }.compactMap { $0 }
                let idplan = IDOrderedQuadPlan(quad: firstQuad, order: fullOrder, store: store)
                try plans.append(contentsOf: reduceIDQuadJoins(idplan, ordered: orderVars, rest: restQuads, currentVariables: firstQuad.variables, estimator: estimator))
            }
            return plans
        }
    }
    
    func plan<E: QueryPlanCostEstimator>(bgp: [TriplePattern], activeGraph g: Node, estimator: E) throws -> [QueryPlan] {
        let quadPatterns = bgp.map { (t) in
            return QuadPattern(triplePattern: t, graph: g).bindingAllVariables
        }

        guard let firstQuad = quadPatterns.first else {
            throw QueryPlannerError.noPlanAvailable
        }
        let restQuads = Array(quadPatterns.dropFirst())
        var vars = firstQuad.variables
        for qp in restQuads {
            vars.formUnion(qp.variables)
        }

        var plans = [QueryPlan]()
        if let s = _lazyStore() {
            do {
                let idplans = try idPlans(for: quadPatterns, in: s, estimator: estimator)
                plans.append(contentsOf: idplans)
            } catch QueryPlannerError.termNotFound {
                // in cases where we can tell during planning that no data will match
                plans.append(TablePlan.unionIdentity)
            }
        }
        
        let qp = QuadPlan(quad: firstQuad, store: store)
        try plans.append(contentsOf: reduceQuadJoins(qp, rest: restQuads, currentVariables: firstQuad.variables, estimator: estimator))
        
//        print("Got \(plans.count) possible BGP join plans...")
        let proj = Algebra.bgp(bgp).inscope
        if vars == proj {
            return plans
        } else {
            // binding variables were introduced to allow the join to be performed,
            // but they shouldn't escape the BGP evaluation, so introduce an extra projection
            let variables = Set(proj)
            return try plans.map { try self.project(plan: $0, to: variables) }
        }
    }

    private func candidatePlans<E: QueryPlanCostEstimator>(_ plans: [QueryPlan], estimator: E) -> [QueryPlan] {
        if plans.count > self.maxInFlightPlans {
            let sorted = plans.sorted { (lhs, rhs) -> Bool in
                return estimator.cheaperThan(lhs: lhs, rhs: rhs)
            }
            return Array(sorted.prefix(self.maxInFlightPlans))
        } else {
            return plans
        }
    }
    
    private func bestPlan<E: QueryPlanCostEstimator>(_ plans: [QueryPlan], estimator: E) throws -> QueryPlan {
        guard let p = plans.min(by: { estimator.cheaperThan(lhs: $0, rhs: $1) }) else {
            throw QueryPlannerError.noPlanAvailable
        }
        return p
    }
    
    public func allAvailableJoins(lhs l: QueryPlan, rhs r: QueryPlan, intersection i: Set<String>) -> [QueryPlan] {
        var plans = [QueryPlan]()
        if let store = _lazyStore(), let lhs = l as? MaterializeTermsPlan, let rhs = r as? MaterializeTermsPlan {
            // id plans
            let l = lhs.idPlan
            let r = rhs.idPlan

            var idplans = [IDQueryPlan]()
            idplans.append(IDNestedLoopJoinPlan(lhs: l, rhs: r))
            idplans.append(IDNestedLoopJoinPlan(lhs: r, rhs: l))
            if !i.isEmpty {
                idplans.append(IDHashJoinPlan(lhs: l, rhs: r, joinVariables: i))
                idplans.append(IDHashJoinPlan(lhs: r, rhs: l, joinVariables: i))
            }
            plans.append(contentsOf: idplans.map {
                MaterializeTermsPlan(idPlan: $0, store: store, verbose: verbose)
            })
        }
        
        // materialized plans
        plans.append(NestedLoopJoinPlan(lhs: l, rhs: r))
        plans.append(NestedLoopJoinPlan(lhs: r, rhs: l))
        if !i.isEmpty {
            plans.append(HashJoinPlan(lhs: l, rhs: r, joinVariables: i))
            plans.append(HashJoinPlan(lhs: r, rhs: l, joinVariables: i))
        }

        return plans
    }

    public func plan<E: QueryPlanCostEstimator>(algebra: Algebra, activeGraph: Term, estimator: E) throws -> [QueryPlan] {
        if allowStoreOptimizedPlans {
            if let ps = store as? PlanningQuadStore {
                do {
                    if let p = try ps.plan(algebra: algebra, activeGraph: activeGraph, dataset: dataset) {
                        return [p]
                    }
                } catch {}
            }
        }
        
        switch algebra {
        // don't require access to the underlying store:
        case let .subquery(q):
            return try [plan(query: q, activeGraph: activeGraph)]
        case .unionIdentity:
            return [TablePlan.unionIdentity]
        case .joinIdentity:
            return [TablePlan.joinIdentity]
        case let .table(names, rows):
            return [TablePlan(columns: names, rows: rows)]
        case let .innerJoin(lhs, rhs):
            let i = lhs.inscope.intersection(rhs.inscope)
            let lplans = try plan(algebra: lhs, activeGraph: activeGraph, estimator: estimator)
            let rplans = try plan(algebra: rhs, activeGraph: activeGraph, estimator: estimator)
            var plans = [QueryPlan]()
            for l in lplans {
                for r in rplans {
                    plans.append(contentsOf: self.allAvailableJoins(lhs: l, rhs: r, intersection: i))
                }
            }
            return candidatePlans(plans, estimator: estimator)
        case let .leftOuterJoin(lhs, rhs, expr):
            let lplans = try plan(algebra: lhs, activeGraph: activeGraph, estimator: estimator)
            let rplans = try plan(algebra: rhs, activeGraph: activeGraph, estimator: estimator)
            let i = lhs.inscope.intersection(rhs.inscope)
            var plans = [QueryPlan]()

            let fijplans: [QueryPlan]
            if case .node(.bound(Term.trueValue)) = expr {
                // there is no top-level filter in the RHS of the OPTIONAL
                fijplans = try plan(algebra: .innerJoin(lhs, rhs), activeGraph: activeGraph, estimator: estimator)
            } else {
                fijplans = try plan(algebra: .filter(.innerJoin(lhs, rhs), expr), activeGraph: activeGraph, estimator: estimator)
            }

            if let store = self._lazyStore(),
                case .node(.bound(Term.trueValue)) = expr {
                for l in lplans {
                    for r in rplans {
                        if let lhs = l as? MaterializeTermsPlan, let rhs = r as? MaterializeTermsPlan {
                            if !i.isEmpty {
                                let lhjoin = IDHashLeftJoinPlan(lhs: lhs.idPlan, rhs: rhs.idPlan, joinVariables: i)
                                plans.append(MaterializeTermsPlan(idPlan: lhjoin, store: store, verbose: verbose))
                            }
                            
                            let lnljoin = IDNestedLoopJoinPlan(lhs: lhs.idPlan, rhs: rhs.idPlan)
                            let diff : IDQueryPlan = IDDiffPlan(lhs: lhs.idPlan, rhs: rhs.idPlan)
                            let union = IDUnionPlan(lhs: lnljoin, rhs: diff)
                            plans.append(MaterializeTermsPlan(idPlan: union, store: store, verbose: verbose))
                        } else {
                            for fij in fijplans {
                                let diff : QueryPlan = DiffPlan(lhs: l, rhs: r, expression: expr, evaluator: evaluator)
                                plans.append(UnionPlan(lhs: fij, rhs: diff))
                            }
                        }
                    }
                }
            } else {
                let (e, mapping) = try expr.removingExistsExpressions(namingVariables: &freshCounter)
                if !mapping.isEmpty {
                    print("*** TODO: handle query planning of EXISTS expressions in OPTIONAL: \(e) with mapping \(mapping)")
                }
                for fij in fijplans {
                    for l in lplans {
                        for r in rplans {
                            // TODO: add mapping to algebra (determine the right semantics for this with diff)
                            let diff : QueryPlan = DiffPlan(lhs: l, rhs: r, expression: e, evaluator: evaluator)
                            plans.append(UnionPlan(lhs: fij, rhs: diff))
                        }
                    }
                }
            }
            return candidatePlans(plans, estimator: estimator)
        case .union:
            let branches = algebra.unionBranches()
            let branchPlans = try branches.map { try plan(algebra: $0, activeGraph: activeGraph, estimator: estimator) }
            let plans = try self.planBushyUnionProduct(branches: branchPlans, estimator: estimator)
            
//            let lplans = try plan(algebra: lhs, activeGraph: activeGraph, estimator: estimator)
//            let rplans = try plan(algebra: rhs, activeGraph: activeGraph, estimator: estimator)
//            var plans = [QueryPlan]()
//            for l in lplans {
//                for r in rplans {
//                    plans.append(UnionPlan(lhs: l, rhs: r))
//                }
//            }
            return candidatePlans(plans, estimator: estimator)
        case let .project(child, vars):
            let p = try plan(algebra: child, activeGraph: activeGraph, estimator: estimator)
            if child.inscope == vars {
                return p
            } else {
                return try p.map { try self.project(plan: $0, to: vars) }
            }
        case let .slice(.order(child, orders), nil, .some(limit)):
            let p = try plan(algebra: child, activeGraph: activeGraph, estimator: estimator)
            return p.map { HeapSortLimitPlan(child: $0, comparators: orders, limit: limit, evaluator: self.evaluator) }
        case let .slice(.order(child, orders), .some(offset), .some(limit)):
            let p = try plan(algebra: child, activeGraph: activeGraph, estimator: estimator)
            return p.map { (p) -> QueryPlan in
                let hs = HeapSortLimitPlan(child: p, comparators: orders, limit: limit+offset, evaluator: self.evaluator)
                return OffsetPlan(child: hs, offset: offset)
            }
        case let .slice(child, offset, limit):
            let plans = try plan(algebra: child, activeGraph: activeGraph, estimator: estimator)
            switch (offset, limit) {
            case let (.some(offset), .some(limit)):
                return plans.map { (child) -> QueryPlan in
                    if let store = self._lazyStore(), let c = child as? MaterializeTermsPlan {
                        return MaterializeTermsPlan(idPlan: IDLimitPlan(child: IDOffsetPlan(child: c.idPlan, offset: offset), limit: limit), store: store, verbose: verbose)
                    } else {
                        return LimitPlan(child: OffsetPlan(child: child, offset: offset), limit: limit)
                    }
                }
            case (.some(let offset), _):
                return plans.map { (child) -> QueryPlan in
                    if let store = self._lazyStore(), let c = child as? MaterializeTermsPlan {
                        return MaterializeTermsPlan(idPlan: IDOffsetPlan(child: c.idPlan, offset: offset), store: store, verbose: verbose)
                    } else {
                        return OffsetPlan(child: child, offset: offset)
                    }
                }
            case (_, .some(let limit)):
                return plans.map { (child) -> QueryPlan in
                    if let store = self._lazyStore(), let c = child as? MaterializeTermsPlan {
                        return MaterializeTermsPlan(idPlan: IDLimitPlan(child: c.idPlan, limit: limit), store: store, verbose: verbose)
                    } else {
                        return LimitPlan(child: child, limit: limit)
                    }
                }
            default:
                return plans
            }
            //NextRowPlan
        case let .extend(child, .exists(algebra), name):
            var pplans = try plan(algebra: child, activeGraph: activeGraph, estimator: estimator)
            if case .extend = child {
            } else {
                // at the bottom of a chain of one or more extend()s, add a NextRow plan
                pplans = pplans.map { NextRowPlan(child: $0, evaluator: evaluator) }
            }
            let patplans = try plan(algebra: algebra, activeGraph: activeGraph, estimator: estimator)
            var plans = [QueryPlan]()
            for p in pplans {
                for pat in patplans {
                    plans.append(ExistsPlan(child: p, pattern: pat, variable: name, patternAlgebra: algebra))
                }
            }
            return candidatePlans(plans, estimator: estimator)
        case let .extend(child, expr, name):
            let (e, mapping) = try expr.removingExistsExpressions(namingVariables: &freshCounter)
            let pplans = try plan(algebra: child, activeGraph: activeGraph, estimator: estimator).map { (pp) -> QueryPlan in
                var p = pp
                switch child {
                case .extend:
                    // we're in the middle of several extend()s
                    break
                default:
                    // at the bottom of a chain of one or more extend()s, add a NextRow plan
                    p = NextRowPlan(child: p, evaluator: evaluator)
                }
                try mapping.forEach { (name, algebra) throws in
                    let patplans = try plan(algebra: algebra, activeGraph: activeGraph, estimator: estimator)
                    guard let pat = patplans.first else {
                        throw QueryPlannerError.noPlanAvailable
                    }
                    p = ExistsPlan(child: p, pattern: pat, variable: name, patternAlgebra: algebra)
                }
                return p
            }
            
            if mapping.isEmpty {
                return pplans.map { ExtendPlan(child: $0, expression: e, variable: name, evaluator: evaluator) }
            } else {
                let vars = child.inscope
<<<<<<< HEAD
                return pplans.map { (p) -> QueryPlan in
                    let extend = ExtendPlan(child: p, expression: e, variable: name, evaluator: evaluator)
                    return ProjectPlan(child: extend, variables: vars.union([name]))
                }
=======
                let variables = vars.union([name])
                return try [self.project(plan: extend, to: variables)]
>>>>>>> d6b2f030
            }
        case let .order(child, orders):
            let p = try plan(algebra: child, activeGraph: activeGraph, estimator: estimator)
            return p.map { OrderPlan(child: $0, comparators: orders, evaluator: evaluator) }
        case let .aggregate(child, groups, aggs):
            let p = try plan(algebra: child, activeGraph: activeGraph, estimator: estimator)
            return try p.map { try AggregationPlan(child: $0, groups: groups, aggregates: aggs) }
        case let .window(child, funcs):
            guard funcs.count == 1, let f = funcs.first else {
                let pp = funcs.reduce(child) { Algebra.window($0, [$1]) }
                return try plan(algebra: pp, activeGraph: activeGraph, estimator: estimator)
            }
            let pplans = try plan(algebra: child, activeGraph: activeGraph, estimator: estimator)
            
            let app = f.windowApplication
            let partitionComparators = app.partition.map { Algebra.SortComparator(ascending: true, expression: $0) }
            let orderComparators = app.comparators
            
            var plans = [QueryPlan]()
            for p in pplans {
                let sorted = OrderPlan(
                    child: p,
                    comparators: partitionComparators + orderComparators,
                    evaluator: evaluator
                )
                plans.append(WindowPlan(child: sorted, function: f, evaluator: evaluator))
            }
            return candidatePlans(plans, estimator: estimator)
        case let .filter(child, expr):
            let (e, mapping) = try expr.removingExistsExpressions(namingVariables: &freshCounter)
            let pplans = try plan(algebra: child, activeGraph: activeGraph, estimator: estimator).map { (pp) -> QueryPlan in
                var p = pp
                try mapping.forEach { (name, algebra) throws in
                    let patplans = try plan(algebra: algebra, activeGraph: activeGraph, estimator: estimator)
                    guard let pat = patplans.first else {
                        throw QueryPlannerError.noPlanAvailable
                    }
                    p = ExistsPlan(child: p, pattern: pat, variable: name, patternAlgebra: algebra)
                }
                p = NextRowPlan(child: p, evaluator: evaluator)
                return p
            }
            
            if mapping.isEmpty {
                return pplans.map { FilterPlan(child: $0, expression: e, evaluator: evaluator) }
            } else {
<<<<<<< HEAD
                return pplans.map { (p) -> QueryPlan in
                    let filter = FilterPlan(child: p, expression: e, evaluator: evaluator)
                    return ProjectPlan(child: filter, variables: child.inscope)
                }
=======
                let filter = FilterPlan(child: p, expression: e, evaluator: evaluator)
                let variables = child.inscope
                return try [self.project(plan: filter, to: variables)]
>>>>>>> d6b2f030
            }
        case let .distinct(child):
            let plans = try plan(algebra: child, activeGraph: activeGraph, estimator: estimator)
            return plans.map { (plan) -> [QueryPlan] in
                var plans = [QueryPlan]()
                if let store = _lazyStore(), let plan = plan as? MaterializeTermsPlan {
                    // TODO: check if the data is already fully sorted
                    let uniq1 = IDUniquePlan(child: plan.idPlan) // this should be relatively cheap, but might save a lot of work in the IDSortPlan that happens next
                    let ordered = IDSortPlan(child: uniq1, orderVariables: Array(child.inscope))
                    let uniq2 = IDUniquePlan(child: ordered)
                    plans.append(MaterializeTermsPlan(idPlan: uniq2, store: store, verbose: self.verbose))
                }
                plans.append(DistinctPlan(child: plan))
                return plans
            }.flatMap { $0 }
        case let .reduced(child):
            // remove duplicated adjacent results 
            let plans = try plan(algebra: child, activeGraph: activeGraph, estimator: estimator)
            return plans.map { (plan) -> QueryPlan in
                if let store = _lazyStore(), let plan = plan as? MaterializeTermsPlan {
                    let uniq = IDUniquePlan(child: plan.idPlan)
                    return MaterializeTermsPlan(idPlan: uniq, store: store, verbose: self.verbose)
                }
                return ReducedPlan(child: plan)
            }
        case .bgp(let patterns):
            let plans = try plan(bgp: patterns, activeGraph: .bound(activeGraph), estimator: estimator)
            return candidatePlans(plans, estimator: estimator)
        case let .minus(lhs, rhs):
            var plans = [QueryPlan]()
            let lplans = try plan(algebra: lhs, activeGraph: activeGraph, estimator: estimator)
            let rplans = try plan(algebra: rhs, activeGraph: activeGraph, estimator: estimator)

            let i = lhs.inscope.intersection(rhs.inscope)
            let ni = lhs.necessarilyBound.intersection(rhs.necessarilyBound)
            for l in lplans {
                for r in rplans {
                    if let store = _lazyStore(), let lhs = l as? MaterializeTermsPlan, let rhs = r as? MaterializeTermsPlan {
                        if !ni.isEmpty {
                            // there is an intersection of necessarily-bound variables in the two branches,
                            // so we can use an anti-join to produce the results
                            let hplan = IDHashAntiJoinPlan(lhs: lhs.idPlan, rhs: rhs.idPlan, joinVariables: i)
                            plans.append(MaterializeTermsPlan(idPlan: hplan, store: store, verbose: verbose))
                        } else {
                            let mplan = IDMinusPlan(lhs: lhs.idPlan, rhs: rhs.idPlan)
                            plans.append(MaterializeTermsPlan(idPlan: mplan, store: store, verbose: verbose))
                        }
                    }
                    
                    plans.append(MinusPlan(lhs: l, rhs: r))
                }
            }
            return candidatePlans(plans, estimator: estimator)
        case let .service(endpoint, algebra, silent):
            let s = SPARQLSerializer(prettyPrint: true)
            guard let q = try? Query(form: .select(.star), algebra: algebra) else {
                throw QueryError.evaluationError("Failed to serialize SERVICE algebra into SPARQL string")
            }
            let tokens = try q.sparqlTokens()
            let query = s.serialize(tokens)
            let client: SPARQLClient
            if let c = serviceClients[endpoint] {
                client = c
            } else {
                client = SPARQLClient(endpoint: endpoint, silent: silent)
                serviceClients[endpoint] = client
            }
            return [ServicePlan(endpoint: endpoint, query: query, silent: silent, client: client)]
        case let .namedGraph(child, .bound(g)):
            return try plan(algebra: child, activeGraph: g, estimator: estimator)
        case let .namedGraph(child, .variable(graph, binding: _)):
            // TODO: handle multiple query plans from child
            if case .joinIdentity = child {
                let rows = dataset.namedGraphs.map { [$0] }
                let table = TablePlan(columns: [.variable(graph, binding: true)], rows: rows)
                return [table]
            }
            
            let branches = try dataset.namedGraphs.map { (g) throws -> QueryPlan in
                let pplans = try plan(algebra: child, activeGraph: g, estimator: estimator)
                guard let p = pplans.first else {
                    throw QueryPlannerError.noPlanAvailable
                }
                if p.isJoinIdentity {
                    return p
                } else {
                    let table = TablePlan(columns: [.variable(graph, binding: true)], rows: [[g]])
                    if child.inscope.contains(graph) {
                        return HashJoinPlan(lhs: p, rhs: table, joinVariables: [graph])
                    } else {
                        return NestedLoopJoinPlan(lhs: p, rhs: table)
                    }
                }
            }
            let branchPlans = branches.map { [$0] }
            let plans = try self.planBushyUnionProduct(branches: branchPlans, estimator: estimator)
            return candidatePlans(plans, estimator: estimator)


//            guard let first = branches.first else {
//                return [TablePlan(columns: [], rows: [])]
//            }
//            let p = branches.dropFirst().reduce(first) { UnionPlan(lhs: $0, rhs: $1) }
//            return [p]
        case let .triple(t):
            let quad = QuadPattern(subject: t.subject, predicate: t.predicate, object: t.object, graph: .bound(activeGraph))
            let plans = try plan(algebra: .quad(quad), activeGraph: activeGraph, estimator: estimator)
            return plans
        case let .quad(quad):
            var plans = [QueryPlan]()
            if let store = self._lazyStore() {
                let rv = quad.repeatedVariables()
                do {
                    let idquad = try quad.idquad(for: store)
                    let idplan = IDQuadPlan(pattern: idquad, repeatedVariables: rv, store: store)
                    plans.append(MaterializeTermsPlan(idPlan: idplan, store: store, verbose: verbose))
                } catch QueryPlannerError.termNotFound {
                    plans.append(TablePlan.unionIdentity)
                }
            } else {
                plans.append(QuadPlan(quad: quad, store: store))
            }
            
            // get rid of any variables that are non-projected (e.g. using the `[]` syntax)
            let proj = quad.inscope
            if quad.variables == proj {
                return plans
            } else {
                // binding variables were introduced to allow the join to be performed,
                // but they shouldn't escape the BGP evaluation, so introduce an extra projection
                let variables = Set(proj)
                return try plans.map { try self.project(plan: $0, to: variables) }
            }
        case let .path(s, path, o):
            var plans = [QueryPlan]()
            if let store = _lazyStore() {
                let subject = try s.idnode(for: store)
                let object = try o.idnode(for: store)
                guard let graph = try store.id(for: activeGraph) else {
                    throw QueryPlannerError.termNotFound
                }
                let pathPlan = try idplan(subject: subject, path: path, object: object, activeGraph: activeGraph, estimator: estimator)
                let qp = IDPathQueryPlan(subject: subject, path: pathPlan, object: object, graph: graph)
                plans.append(MaterializeTermsPlan(idPlan: qp, store: store, verbose: self.verbose))
            }
            let pathPlan = try plan(subject: s, path: path, object: o, activeGraph: activeGraph, estimator: estimator)
            plans.append(PathQueryPlan(subject: s, path: pathPlan, object: o, graph: activeGraph))
            return plans
        }
    }

    func planBushyUnionProduct<E: QueryPlanCostEstimator>(branches: [[QueryPlan]], estimator: E) throws -> [QueryPlan] {
        guard !branches.isEmpty else {
            return [TablePlan.unionIdentity]
        }
        guard branches.count > 1 else {
            return branches[0]
        }
        
        var branches = branches
        if !branches.count.isMultiple(of: 2) {
            branches.append([TablePlan.unionIdentity])
        }
        let pairs = stride(from: 0, to: branches.endIndex, by: 2).map {
            (branches[$0], branches[$0.advanced(by: 1)])
        }
        
        var reduced = [[QueryPlan]]()
        for (lplans, rplans) in pairs {
            var plans = [QueryPlan]()
            for l in lplans {
                for r in rplans {
                    if l.isUnionIdentity {
                        plans.append(r)
                    } else if r.isUnionIdentity {
                        plans.append(l)
                    } else {
                        let plan = UnionPlan(lhs: l, rhs: r)
    //                    print(plan.serialize())
                        plans.append(plan)
                    }
                }
            }
            if plans.isEmpty {
                plans.append(TablePlan.unionIdentity)
            }
            reduced.append(plans)
        }
        
        return try self.planBushyUnionProduct(branches: reduced, estimator: estimator)
    }
    
    public func plan<E: QueryPlanCostEstimator>(subject s: Node, path: PropertyPath, object o: Node, activeGraph: Term, estimator: E) throws -> PathPlan {
        switch path {
        case .link(let predicate):
            return LinkPathPlan(predicate: predicate, store: store)
        case .inv(let ipath):
            let p = try plan(subject: o, path: ipath, object: s, activeGraph: activeGraph, estimator: estimator)
            return InversePathPlan(child: p)
        case let .alt(lhs, rhs):
            let l = try plan(subject: s, path: lhs, object: o, activeGraph: activeGraph, estimator: estimator)
            let r = try plan(subject: s, path: rhs, object: o, activeGraph: activeGraph, estimator: estimator)
            return UnionPathPlan(lhs: l, rhs: r)
        case let .seq(lhs, rhs):
            let j = freshVariable()
            let l = try plan(subject: s, path: lhs, object: j, activeGraph: activeGraph, estimator: estimator)
            let r = try plan(subject: j, path: rhs, object: o, activeGraph: activeGraph, estimator: estimator)
            return SequencePathPlan(lhs: l, joinNode: j, rhs: r)
        case .nps(let iris):
            return NPSPathPlan(iris: iris, store: store)
        case .plus(let pp):
            let p = try plan(subject: s, path: pp, object: o, activeGraph: activeGraph, estimator: estimator)
            return PlusPathPlan(child: p, store: store)
        case .star(let pp):
            let p = try plan(subject: s, path: pp, object: o, activeGraph: activeGraph, estimator: estimator)
            return StarPathPlan(child: p, store: store)
        case .zeroOrOne(let pp):
            let p = try plan(subject: s, path: pp, object: o, activeGraph: activeGraph, estimator: estimator)
            return ZeroOrOnePathPlan(child: p, store: store)
        }
    }

    public func idplan<E: QueryPlanCostEstimator>(subject s: IDNode, path: PropertyPath, object o: IDNode, activeGraph: Term, estimator: E) throws -> IDPathPlan {
        guard let store = _lazyStore() else {
            throw QueryPlannerError.noPlanAvailable
        }

        switch path {
        case .link(let predicate):
            guard let p = try store.id(for: predicate) else {
                throw QueryPlannerError.termNotFound
            }
            return IDLinkPathPlan(predicate: p, store: store)
        case .inv(let ipath):
            let p = try idplan(subject: o, path: ipath, object: s, activeGraph: activeGraph, estimator: estimator)
            return IDInversePathPlan(child: p)
        case let .alt(lhs, rhs):
            let l = try idplan(subject: s, path: lhs, object: o, activeGraph: activeGraph, estimator: estimator)
            let r = try idplan(subject: s, path: rhs, object: o, activeGraph: activeGraph, estimator: estimator)
            return IDUnionPathPlan(lhs: l, rhs: r)
        case let .seq(lhs, rhs):
            let j = try freshVariable().idnode(for: store)
            let l = try idplan(subject: s, path: lhs, object: j, activeGraph: activeGraph, estimator: estimator)
            let r = try idplan(subject: j, path: rhs, object: o, activeGraph: activeGraph, estimator: estimator)
            return IDSequencePathPlan(lhs: l, joinNode: j, rhs: r)
        case .nps(let iris):
            let ids = try iris.map { try store.id(for: $0) }.compactMap { $0 }
            return IDNPSPathPlan(iris: ids, store: store)
        case .plus(let pp):
            let p = try idplan(subject: s, path: pp, object: o, activeGraph: activeGraph, estimator: estimator)
            return IDPlusPathPlan(child: p, store: store)
        case .star(let pp):
            let p = try idplan(subject: s, path: pp, object: o, activeGraph: activeGraph, estimator: estimator)
            return IDStarPathPlan(child: p, store: store)
        case .zeroOrOne(let pp):
            let p = try idplan(subject: s, path: pp, object: o, activeGraph: activeGraph, estimator: estimator)
            return IDZeroOrOnePathPlan(child: p, store: store)
        }
    }
}

extension Expression {
    public func removingExistsExpressions<I: IteratorProtocol>(namingVariables counter: inout I) throws -> (Expression, [String:Algebra]) where I.Element == Int {
        var mapping = [String:Algebra]()
        let expr = try self.replace { (e) -> Expression? in
            switch e {
            case .exists(let a):
                let n = counter.next()!
                let name = ".exists-\(n)"
                mapping[name] = a
                return .node(.variable(name, binding: true))
            default:
                return nil
            }
        }
        return (expr, mapping)
    }
}

extension QueryPlanEvaluator: CustomStringConvertible {
    public var description: String {
        return "QueryPlanEvaluator<\(Q.self)>"
    }
}

public struct QueryPlanEvaluator<Q: QuadStoreProtocol>: QueryEvaluatorProtocol {
    public typealias ResultSequence = AnySequence<SPARQLResultSolution<Term>>
    public typealias TripleSequence = [Triple]

    public let supportedLanguages: [QueryLanguage] = [.sparqlQuery10, .sparqlQuery11]
    public let supportedFeatures: [QueryEngineFeature] = [.basicFederatedQuery]

    var verbose: Bool
    var dataset: Dataset
    public var planner: QueryPlanner<Q>
    
    public init(planner: QueryPlanner<Q>) {
        self.verbose = false
        self.dataset = planner.dataset
        self.planner = planner
    }
    
    public init(store: Q, dataset: Dataset, base: String? = nil, verbose: Bool = false) {
        self.verbose = verbose
        self.dataset = dataset
        self.planner = QueryPlanner(store: store, dataset: dataset, base: base)
        planner.verbose = verbose
    }
    
    public func evaluate(query: Query) throws -> QueryResult<AnySequence<SPARQLResultSolution<Term>>, [Triple]> {
        return try evaluate(query: query, activeGraph: nil)
    }
    
    public func evaluate(algebra: Algebra, activeGraph: Term?) throws -> AnyIterator<SPARQLResultSolution<Term>> {
        let rewriter = SPARQLQueryRewriter()
        let a = try rewriter.simplify(algebra: algebra)
        let ce = QueryPlanSimpleCostEstimator()
        let plans = try planner.plan(algebra: a, activeGraph: activeGraph!, estimator: ce)
        guard let plan = plans.first else {
            throw QueryPlannerError.noPlanAvailable
        }
        if self.verbose {
            print("Query Plan:")
            print(plan.serialize(depth: 0))
        }
        
        let seq = AnySequence { () -> AnyIterator<SPARQLResultSolution<Term>> in
            do {
                let i = try plan.evaluate()
                return i
            } catch let error {
                print("*** Failed to evaluate query plan in Sequence construction: \(error)")
                return AnyIterator([].makeIterator())
                //                throw error
            }
        }
        
        return AnyIterator(seq.makeIterator())
    }
    
    public func evaluate(query: Query, activeGraph graph: Term? = nil) throws -> QueryResult<AnySequence<SPARQLResultSolution<Term>>, [Triple]> {
        let rewriter = SPARQLQueryRewriter()
        let q = try rewriter.simplify(query: query)
        let plan = try planner.plan(query: q, activeGraph: graph)
        if self.verbose {
            print("Query Plan:")
            print(plan.serialize(depth: 0))
            
//            if let store = planner.store as? DiomedeQuadStore {
//                print("Store Terms:")
//                try store.iterateTerms { (id, term) in
//                    print("[\(id)] \(term)")
//                }
//            }
        }

        let seq = AnySequence { () -> AnyIterator<SPARQLResultSolution<Term>> in
            do {
                let i = try plan.evaluate()
                return i
            } catch let error {
                print("*** Failed to evaluate query plan in Sequence construction: \(error)")
                return AnyIterator([].makeIterator())
                //                throw error
            }
        }
        
        switch q.form {
        case .ask:
            let i = seq.makeIterator()
            if let _ = i.next() {
                return QueryResult.boolean(true)
            } else {
                return QueryResult.boolean(false)
            }
        case .select(.star):
            return QueryResult.bindings(Array(q.inscope), seq)
        case .select(.variables(let vars)):
            return QueryResult.bindings(vars, seq)
        case .construct(let template):
            var triples = Set<Triple>()
            for r in seq {
                for tp in template {
                    do {
                        let replaced = try tp.replace { (n) -> Node? in
                            guard case .variable(let name, _) = n else { return nil }
                            if let t = r[name] {
                                return .bound(t)
                            }
                            return nil
                        }
                        if let ground = replaced.ground {
                            triples.insert(ground)
                        }
                    } catch {}
                }
            }
            return QueryResult.triples(Array(triples))
        case .describe(_):
            throw QueryPlanError.unimplemented("DESCRIBE")
        }
    }
}<|MERGE_RESOLUTION|>--- conflicted
+++ resolved
@@ -696,15 +696,11 @@
                 return pplans.map { ExtendPlan(child: $0, expression: e, variable: name, evaluator: evaluator) }
             } else {
                 let vars = child.inscope
-<<<<<<< HEAD
-                return pplans.map { (p) -> QueryPlan in
+                let variables = vars.union([name])
+                return try pplans.map { (p) -> QueryPlan in
                     let extend = ExtendPlan(child: p, expression: e, variable: name, evaluator: evaluator)
-                    return ProjectPlan(child: extend, variables: vars.union([name]))
-                }
-=======
-                let variables = vars.union([name])
-                return try [self.project(plan: extend, to: variables)]
->>>>>>> d6b2f030
+                    return try self.project(plan: extend, to: variables)
+                }
             }
         case let .order(child, orders):
             let p = try plan(algebra: child, activeGraph: activeGraph, estimator: estimator)
@@ -751,16 +747,11 @@
             if mapping.isEmpty {
                 return pplans.map { FilterPlan(child: $0, expression: e, evaluator: evaluator) }
             } else {
-<<<<<<< HEAD
-                return pplans.map { (p) -> QueryPlan in
+                let variables = child.inscope
+                return try pplans.map { (p) -> QueryPlan in
                     let filter = FilterPlan(child: p, expression: e, evaluator: evaluator)
-                    return ProjectPlan(child: filter, variables: child.inscope)
-                }
-=======
-                let filter = FilterPlan(child: p, expression: e, evaluator: evaluator)
-                let variables = child.inscope
-                return try [self.project(plan: filter, to: variables)]
->>>>>>> d6b2f030
+                    return try self.project(plan: filter, to: variables)
+                }
             }
         case let .distinct(child):
             let plans = try plan(algebra: child, activeGraph: activeGraph, estimator: estimator)
