//
//  StoreConfiguration.swift
//  Kineo
//
//  Created by Gregory Todd Williams on 10/9/18.
//

import Foundation
import SPARQLSyntax
import DiomedeQuadStore

public enum StoreConfigurationError: Error {
    case initializationError
    case unsupportedConfiguration(String)
}

public struct QuadStoreConfiguration {
    public enum StoreType {
        case memoryDatabase
        case diomedeDatabase(String)
        case sqliteFileDatabase(String)
        case sqliteMemoryDatabase
    }
    
    public enum StoreInitialization {
        case none
        case loadFiles(default: [String], named: [Term: String])
    }
    
    public var type: StoreType
    public var initialize: StoreInitialization
    public var languageAware: Bool
    public var acceptLanguages: [(String, Double)]
    
    public init(type: StoreType, initialize: StoreInitialization, languageAware: Bool) {
        self.type = type
        self.initialize = initialize
        self.languageAware = languageAware
        self.acceptLanguages = [("*", 1.0)]
    }
    
    public init(arguments args: inout [String]) throws {
        self.init(type: .sqliteMemoryDatabase, initialize: .none, languageAware: false)
        self.acceptLanguages = [("*", 1.0)]
        
        var defaultGraphs = [String]()
        var namedGraphs = [(Term, String)]()
        
        let index = args.index(after: args.startIndex)
        LOOP: while true {
            if args.count <= 1 {
                break
            }
            let arg = args.remove(at: index)
            switch arg {
            case "-m", "--memory":
                break
            case "-l", "--language":
                languageAware = true
                var langs = Locale.preferredLanguages.map { (l) -> String in
                    if l.contains("-") {
                        // Locale always produces country-specific subtags,
                        // but the DWIM expectation is probably to use just
                        // the language code
                        return String(l.prefix { $0 != "-" })
                    } else {
                        return l
                    }
                }
                langs.append("*")
                
                let q = (1...langs.count).reversed()
                    .map { Double($0)/Double(langs.count) }
                    .map { (v: Double) -> Double in Double(Int(v*100.0))/100.0 }
                acceptLanguages = Array(zip(langs, q))
            case "-D":
                let path = args.remove(at: index)
                let url = URL(fileURLWithPath: path)
                let m = FileManager.default
                let d = url.appendingPathComponent("default")
                let n = url.appendingPathComponent("named")
                if m.fileExists(atPath: d.path) {
                    for file in try m.contentsOfDirectory(at: d, includingPropertiesForKeys: []) {
                        defaultGraphs.append(file.path)
                    }
                }
                if m.fileExists(atPath: n.path) {
                    for file in try m.contentsOfDirectory(at: n, includingPropertiesForKeys: []) {
                        namedGraphs.append((Term(iri: file.absoluteString), file.path))
                    }
                }
            case "-d":
                defaultGraphs.append(args.remove(at: index))
            case _ where arg.hasPrefix("--language="):
                languageAware = true
                let langs = String(arg.dropFirst(11)).split(separator: ",").map { String($0) }
                let q = (1...langs.count).reversed()
                    .map { Double($0)/Double(langs.count) }
                    .map { (v: Double) -> Double in Double(Int(v*100.0))/100.0 }
                acceptLanguages = Array(zip(langs, q))
            case _ where arg.hasPrefix("--default-graph="):
                defaultGraphs.append(String(arg.dropFirst(16)))
            case "-g":
                let name = args.remove(at: index)
                let file = args.remove(at: index)
                namedGraphs.append((Term(iri: name), file))
            case "-n":
                let file = args.remove(at: index)
                #if os (OSX)
                let filenameURL = NSURL(fileURLWithPath: file)
                guard let path = filenameURL.absoluteURL?.absoluteString else { throw StoreConfigurationError.initializationError }
                #else
                let path = NSURL(fileURLWithPath: file).absoluteURL.absoluteString
                #endif
                namedGraphs.append((Term(iri: path), file))
            case _ where arg.hasPrefix("--named-graph="):
                let file = String(arg.dropFirst(14))
                namedGraphs.append((Term(iri: file), file))
            case "-q":
                type = .diomedeDatabase(args.remove(at: index))
            case "-s":
                type = .sqliteFileDatabase(args.remove(at: index))
            case _ where arg.hasPrefix("--store="):
                let filename = String(arg.dropFirst(7))
                type = .sqliteFileDatabase(filename)
            default:
                args.insert(arg, at: index)
                break LOOP
            }
        }
        
        if !defaultGraphs.isEmpty || !namedGraphs.isEmpty {
            let named = Dictionary(uniqueKeysWithValues: namedGraphs)
            initialize = .loadFiles(default: defaultGraphs, named: named)
        }
    }
    
    public func withStore<R>(_ handler: (QuadStoreProtocol) throws -> R) throws -> R {
        switch type {
        case .diomedeDatabase(let filename):
            let fileManager = FileManager.default
            let initialize = !fileManager.fileExists(atPath: filename)
            guard let store = DiomedeQuadStore(path: filename, create: initialize) else {
                throw StoreConfigurationError.initializationError
            }
            if languageAware {
                throw StoreConfigurationError.unsupportedConfiguration("DiomedeQuadStore does not support language-aware queries")
            } else {
                return try handler(store)
            }
        case .sqliteFileDatabase(let filename):
            let fileManager = FileManager.default
            let initialize = !fileManager.fileExists(atPath: filename)
            let store = try SQLiteQuadStore(filename: filename, initialize: initialize)
            if languageAware {
                let lstore = SQLiteLanguageQuadStore(quadstore: store, acceptLanguages: acceptLanguages)
                return try handler(lstore)
            } else {
                return try handler(store)
            }
        case .sqliteMemoryDatabase:
            let store = try SQLiteQuadStore()
            if languageAware {
                let acceptLanguages = [("*", 1.0)] // can be changed later
                let lstore = SQLiteLanguageQuadStore(quadstore: store, acceptLanguages: acceptLanguages)
                return try handler(lstore)
            } else {
                return try handler(store)
            }
        case .memoryDatabase:
            let store = MemoryQuadStore()
            if languageAware {
                let acceptLanguages = [("*", 1.0)] // can be changed later
                let lstore = LanguageMemoryQuadStore(quadstore: store, acceptLanguages: acceptLanguages)
                return try handler(lstore)
            } else {
                return try handler(store)
            }
        }
    }
    
    public func store() throws -> QuadStoreProtocol {
        var store: QuadStoreProtocol!
        try withStore { (s) in
            store = s
        }
        return store
    }
    
       public func anystore() throws -> AnyQuadStore {
           return try _anystore(mutable: false) as! AnyQuadStore
       }
    
       public func anymutablestore() throws -> AnyMutableQuadStore {
           return try _anystore(mutable: true) as! AnyMutableQuadStore
       }
    
    public func _anystore(mutable: Bool) throws -> Any {
        switch type {
        case .diomedeDatabase(let filename):
            let fileManager = FileManager.default
            let initialize = !fileManager.fileExists(atPath: filename)
            guard let store = DiomedeQuadStore(path: filename, create: initialize) else {
                throw StoreConfigurationError.initializationError
            }
            if languageAware {
                throw StoreConfigurationError.unsupportedConfiguration("DiomedeQuadStore does not support language-aware queries")
            } else {
                return mutable ? AnyMutableQuadStore(store) : AnyQuadStore(store)
            }
        case .sqliteFileDatabase(let filename):
            let fileManager = FileManager.default
            let initialize = !fileManager.fileExists(atPath: filename)
            let store = try SQLiteQuadStore(filename: filename, initialize: initialize)
            if languageAware {
                let lstore = SQLiteLanguageQuadStore(quadstore: store, acceptLanguages: acceptLanguages)
                return mutable ? AnyMutableQuadStore(lstore) : AnyQuadStore(lstore)
            } else {
                return mutable ? AnyMutableQuadStore(store) : AnyQuadStore(store)
            }
        case .sqliteMemoryDatabase:
            let store = try SQLiteQuadStore()
            if languageAware {
                let acceptLanguages = [("*", 1.0)] // can be changed later
                let lstore = SQLiteLanguageQuadStore(quadstore: store, acceptLanguages: acceptLanguages)
                return mutable ? AnyMutableQuadStore(lstore) : AnyQuadStore(lstore)
            } else {
                return mutable ? AnyMutableQuadStore(store) : AnyQuadStore(store)
            }
        case .memoryDatabase:
            let store = MemoryQuadStore()
            if languageAware {
                let acceptLanguages = [("*", 1.0)] // can be changed later
                let lstore = LanguageMemoryQuadStore(quadstore: store, acceptLanguages: acceptLanguages)
                return mutable ? AnyMutableQuadStore(lstore) : AnyQuadStore(lstore)
            } else {
                return mutable ? AnyMutableQuadStore(store) : AnyQuadStore(store)
            }
        }
    }
}

public struct AnyQuadStore: QuadStoreProtocol {
    typealias A = Any
    
    public let _store: Any
    private let _count: () -> Int
    private let _graphs: () -> AnyIterator<Term>
    private let _graphTerms: (Term) -> AnyIterator<Term>
    private let _makeIterator: () -> AnyIterator<Quad>
    private let _results: (QuadPattern) throws -> AnyIterator<SPARQLResultSolution<Term>>
    private let _quads: (QuadPattern) throws -> AnyIterator<Quad>
    private let _effectiveVersion: (QuadPattern) throws -> Version?
    private let _graphDescriptions: () -> [Term:GraphDescription]
    private let _features: () -> [QuadStoreFeature]
    private let _plan: (Algebra, Term, Dataset) throws -> QueryPlan?
    private let _language: ([(String, Double)]) -> AnyQuadStore?
    private let _countQuads: (QuadPattern) throws -> Int
<<<<<<< HEAD

    public init<Q: QuadStoreProtocol>(_ value: Q) {
        self._store = value
        self._count = { value.count }
        self._graphs = value.graphs
        self._graphTerms = value.graphTerms
        self._makeIterator = value.makeIterator
        self._results = value.results
        self._quads = value.quads
        self._effectiveVersion = value.effectiveVersion
        self._graphDescriptions = { value.graphDescriptions }
        self._features = { value.features }
        self._countQuads = { (qp) throws -> Int in return try value.countQuads(matching: qp) }
        if let pqs = value as? PlanningQuadStore {
            self._plan = pqs.plan
        } else {
            self._plan = { (_, _, _) -> QueryPlan? in return nil }
        }
        self._language = { (_) in return nil }
    }
    
    public init<Q: QuadStoreProtocol & LanguageUpgradableQuadStore>(_ value: Q) {
        print("Constructing language upgradable AnyQuadStore")
=======
    private let _graphsCount: () -> Int

    init<Q: QuadStoreProtocol>(_ value: Q) {
>>>>>>> ef2b1fbc
        self._store = value
        self._count = { value.count }
        self._graphs = value.graphs
        self._graphTerms = value.graphTerms
        self._makeIterator = value.makeIterator
        self._results = value.results
        self._quads = value.quads
        self._effectiveVersion = value.effectiveVersion
        self._graphDescriptions = { value.graphDescriptions }
        self._features = { value.features }
        self._countQuads = { try value.countQuads(matching: $0) }
        self._graphsCount = { value.graphsCount }

        if let pqs = value as? PlanningQuadStore {
            self._plan = pqs.plan
        } else {
            self._plan = { (_, _, _) -> QueryPlan? in return nil }
        }
        self._language = { (acceptLanguages) in
            let lqs = value.languageAwareQuadStore(acceptLanguages: acceptLanguages)
            return AnyQuadStore(lqs)
            
        }
    }
    
    public var count : Int { return _count() }
    
    public var graphsCount: Int {
        return _graphsCount()
    }
    
    public func graphs() -> AnyIterator<Term> {
        return _graphs()
    }
    
    public func graphTerms(in graph: Term) -> AnyIterator<Term> {
        return _graphTerms(graph)
    }
    
    public func makeIterator() -> AnyIterator<Quad> {
        return _makeIterator()
    }
    
    public func results(matching pattern: QuadPattern) throws -> AnyIterator<SPARQLResultSolution<Term>> {
        return try _results(pattern)
    }
    
    public func quads(matching pattern: QuadPattern) throws -> AnyIterator<Quad> {
        return try _quads(pattern)
    }
    
    public func effectiveVersion(matching pattern: QuadPattern) throws -> Version? {
        return try _effectiveVersion(pattern)
    }
    
    public func plan(algebra: Algebra, activeGraph: Term, dataset: Dataset) throws -> QueryPlan? {
        return try _plan(algebra, activeGraph, dataset)
    }
    
    public func languageQuadStore(acceptLanguages: [(String, Double)]) -> AnyQuadStore? {
        return _language(acceptLanguages)
    }

    public func countQuads(matching pattern: QuadPattern) throws -> Int {
        return try _countQuads(pattern)
    }
}

public struct AnyMutableQuadStore: MutableQuadStoreProtocol, PlanningQuadStore {
    public let _store: Any
    private let _count: () -> Int
    private let _graphs: () -> AnyIterator<Term>
    private let _graphTerms: (Term) -> AnyIterator<Term>
    private let _makeIterator: () -> AnyIterator<Quad>
    private let _results: (QuadPattern) throws -> AnyIterator<SPARQLResultSolution<Term>>
    private let _quads: (QuadPattern) throws -> AnyIterator<Quad>
    private let _effectiveVersion: (QuadPattern) throws -> Version?
    private let _graphDescriptions: () -> [Term:GraphDescription]
    private let _features: () -> [QuadStoreFeature]
    private let _load: (Version, AnySequence<Quad>) throws -> ()
    private let _plan: (Algebra, Term, Dataset) throws -> QueryPlan?
    private let _language: ([(String, Double)]) -> AnyQuadStore?
    private let _countQuads: (QuadPattern) throws -> Int
    private let _graphsCount: () -> Int

    public init<Q: MutableQuadStoreProtocol>(_ value: Q) {
        self._store = value
        self._count = { value.count }
        self._graphs = value.graphs
        self._graphTerms = value.graphTerms
        self._makeIterator = value.makeIterator
        self._results = value.results
        self._quads = value.quads
        self._effectiveVersion = value.effectiveVersion
        self._graphDescriptions = { value.graphDescriptions }
        self._features = { value.features }
        self._countQuads = { try value.countQuads(matching: $0) }
<<<<<<< HEAD
        self._load = { try value.load(version: $0, quads: $1) }
=======
        self._graphsCount = { value.graphsCount }
        
>>>>>>> ef2b1fbc
        if let pqs = value as? PlanningQuadStore {
            self._plan = pqs.plan
        } else {
            self._plan = { (_, _, _) -> QueryPlan? in return nil }
        }
        self._language = { (_) in return nil }
    }
    
    public init<Q: MutableQuadStoreProtocol & LanguageUpgradableQuadStore>(_ value: Q) {
        self._store = value
        self._count = { value.count }
        self._graphs = value.graphs
        self._graphTerms = value.graphTerms
        self._makeIterator = value.makeIterator
        self._results = value.results
        self._quads = value.quads
        self._effectiveVersion = value.effectiveVersion
        self._graphDescriptions = { value.graphDescriptions }
        self._features = { value.features }
        self._countQuads = { (qp) throws -> Int in return try value.countQuads(matching: qp) }
        self._load = { try value.load(version: $0, quads: $1) }
        if let pqs = value as? PlanningQuadStore {
            self._plan = pqs.plan
        } else {
            self._plan = { (_, _, _) -> QueryPlan? in return nil }
        }
        self._language = { (acceptLanguages) in
            let lqs = value.languageAwareQuadStore(acceptLanguages: acceptLanguages)
            return AnyQuadStore(lqs)
            
        }
    }
    
    public var count : Int { return _count() }
    
    public var graphsCount: Int {
        return _graphsCount()
    }
    
    public func graphs() -> AnyIterator<Term> {
        return _graphs()
    }
    
    public func graphTerms(in graph: Term) -> AnyIterator<Term> {
        return _graphTerms(graph)
    }
    
    public func makeIterator() -> AnyIterator<Quad> {
        return _makeIterator()
    }
    
    public func results(matching pattern: QuadPattern) throws -> AnyIterator<SPARQLResultSolution<Term>> {
        return try _results(pattern)
    }
    
    public func quads(matching pattern: QuadPattern) throws -> AnyIterator<Quad> {
        return try _quads(pattern)
    }
    
    public func effectiveVersion(matching pattern: QuadPattern) throws -> Version? {
        return try _effectiveVersion(pattern)
    }
    
    public func load<S>(version: Version, quads: S) throws where S : Sequence, S.Element == Quad {
        return try _load(version, AnySequence(quads))
    }

    public func plan(algebra: Algebra, activeGraph: Term, dataset: Dataset) throws -> QueryPlan? {
        return try _plan(algebra, activeGraph, dataset)
    }
    
    public func languageQuadStore(acceptLanguages: [(String, Double)]) -> AnyQuadStore? {
        return _language(acceptLanguages)
    }

    public func countQuads(matching pattern: QuadPattern) throws -> Int {
        return try _countQuads(pattern)
    }
}<|MERGE_RESOLUTION|>--- conflicted
+++ resolved
@@ -256,7 +256,7 @@
     private let _plan: (Algebra, Term, Dataset) throws -> QueryPlan?
     private let _language: ([(String, Double)]) -> AnyQuadStore?
     private let _countQuads: (QuadPattern) throws -> Int
-<<<<<<< HEAD
+    private let _graphsCount: () -> Int
 
     public init<Q: QuadStoreProtocol>(_ value: Q) {
         self._store = value
@@ -270,6 +270,7 @@
         self._graphDescriptions = { value.graphDescriptions }
         self._features = { value.features }
         self._countQuads = { (qp) throws -> Int in return try value.countQuads(matching: qp) }
+        self._graphsCount = { value.graphsCount }
         if let pqs = value as? PlanningQuadStore {
             self._plan = pqs.plan
         } else {
@@ -280,11 +281,6 @@
     
     public init<Q: QuadStoreProtocol & LanguageUpgradableQuadStore>(_ value: Q) {
         print("Constructing language upgradable AnyQuadStore")
-=======
-    private let _graphsCount: () -> Int
-
-    init<Q: QuadStoreProtocol>(_ value: Q) {
->>>>>>> ef2b1fbc
         self._store = value
         self._count = { value.count }
         self._graphs = value.graphs
@@ -382,12 +378,9 @@
         self._graphDescriptions = { value.graphDescriptions }
         self._features = { value.features }
         self._countQuads = { try value.countQuads(matching: $0) }
-<<<<<<< HEAD
         self._load = { try value.load(version: $0, quads: $1) }
-=======
         self._graphsCount = { value.graphsCount }
         
->>>>>>> ef2b1fbc
         if let pqs = value as? PlanningQuadStore {
             self._plan = pqs.plan
         } else {
@@ -409,6 +402,7 @@
         self._features = { value.features }
         self._countQuads = { (qp) throws -> Int in return try value.countQuads(matching: qp) }
         self._load = { try value.load(version: $0, quads: $1) }
+        self._graphsCount = { value.graphsCount }
         if let pqs = value as? PlanningQuadStore {
             self._plan = pqs.plan
         } else {
