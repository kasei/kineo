//
//  StoreConfiguration.swift
//  Kineo
//
//  Created by Gregory Todd Williams on 10/9/18.
//

import Foundation
import SPARQLSyntax
import DiomedeQuadStore

public enum StoreConfigurationError: Error {
    case initializationError
    case unsupportedConfiguration(String)
}

public struct QuadStoreConfiguration {
    public enum StoreType {
        case memoryDatabase
        case diomedeDatabase(String)
        case sqliteFileDatabase(String)
        case sqliteMemoryDatabase
    }
    
    public enum StoreInitialization {
        case none
        case loadFiles(default: [String], named: [Term: String])
    }
    
    public var type: StoreType
    public var initialize: StoreInitialization
    public var languageAware: Bool
    public var acceptLanguages: [(String, Double)]
    
    public init(type: StoreType, initialize: StoreInitialization, languageAware: Bool) {
        self.type = type
        self.initialize = initialize
        self.languageAware = languageAware
        self.acceptLanguages = [("*", 1.0)]
    }
    
    public init(arguments args: inout [String]) throws {
        self.init(type: .sqliteMemoryDatabase, initialize: .none, languageAware: false)
        self.acceptLanguages = [("*", 1.0)]
        
        var defaultGraphs = [String]()
        var namedGraphs = [(Term, String)]()
        
        let index = args.index(after: args.startIndex)
        LOOP: while true {
            if args.count <= 1 {
                break
            }
            let arg = args.remove(at: index)
            switch arg {
            case "-m", "--memory":
                break
            case "-l", "--language":
                languageAware = true
                var langs = Locale.preferredLanguages.map { (l) -> String in
                    if l.contains("-") {
                        // Locale always produces country-specific subtags,
                        // but the DWIM expectation is probably to use just
                        // the language code
                        return String(l.prefix { $0 != "-" })
                    } else {
                        return l
                    }
                }
                langs.append("*")
                
                let q = (1...langs.count).reversed()
                    .map { Double($0)/Double(langs.count) }
                    .map { (v: Double) -> Double in Double(Int(v*100.0))/100.0 }
                acceptLanguages = Array(zip(langs, q))
            case "-D":
                let path = args.remove(at: index)
                let url = URL(fileURLWithPath: path)
                let m = FileManager.default
                let d = url.appendingPathComponent("default")
                let n = url.appendingPathComponent("named")
                if m.fileExists(atPath: d.path) {
                    for file in try m.contentsOfDirectory(at: d, includingPropertiesForKeys: []) {
                        defaultGraphs.append(file.path)
                    }
                }
                if m.fileExists(atPath: n.path) {
                    for file in try m.contentsOfDirectory(at: n, includingPropertiesForKeys: []) {
                        namedGraphs.append((Term(iri: file.absoluteString), file.path))
                    }
                }
            case "-d":
                defaultGraphs.append(args.remove(at: index))
            case _ where arg.hasPrefix("--language="):
                languageAware = true
                let langs = String(arg.dropFirst(11)).split(separator: ",").map { String($0) }
                let q = (1...langs.count).reversed()
                    .map { Double($0)/Double(langs.count) }
                    .map { (v: Double) -> Double in Double(Int(v*100.0))/100.0 }
                acceptLanguages = Array(zip(langs, q))
            case _ where arg.hasPrefix("--default-graph="):
                defaultGraphs.append(String(arg.dropFirst(16)))
            case "-g":
                let name = args.remove(at: index)
                let file = args.remove(at: index)
                namedGraphs.append((Term(iri: name), file))
            case "-n":
                let file = args.remove(at: index)
                namedGraphs.append((Term(iri: file), file))
            case _ where arg.hasPrefix("--named-graph="):
                let file = String(arg.dropFirst(14))
                namedGraphs.append((Term(iri: file), file))
            case "-q":
                type = .diomedeDatabase(args.remove(at: index))
            case "-s":
                type = .sqliteFileDatabase(args.remove(at: index))
            case _ where arg.hasPrefix("--store="):
                let filename = String(arg.dropFirst(7))
                type = .sqliteFileDatabase(filename)
            default:
                args.insert(arg, at: index)
                break LOOP
            }
        }
        
        if !defaultGraphs.isEmpty || !namedGraphs.isEmpty {
            let named = Dictionary(uniqueKeysWithValues: namedGraphs)
            initialize = .loadFiles(default: defaultGraphs, named: named)
        }
    }
    
    public func withStore<R>(_ handler: (QuadStoreProtocol) throws -> R) throws -> R {
        switch type {
        case .diomedeDatabase(let filename):
            let fileManager = FileManager.default
            let initialize = !fileManager.fileExists(atPath: filename)
            guard let store = DiomedeQuadStore(path: filename, create: initialize) else {
                throw StoreConfigurationError.initializationError
            }
            if languageAware {
                throw StoreConfigurationError.unsupportedConfiguration("DiomedeQuadStore does not support language-aware queries")
            } else {
                return try handler(store)
            }
        case .sqliteFileDatabase(let filename):
            let fileManager = FileManager.default
            let initialize = !fileManager.fileExists(atPath: filename)
            let store = try SQLiteQuadStore(filename: filename, initialize: initialize)
            if languageAware {
                let lstore = SQLiteLanguageQuadStore(quadstore: store, acceptLanguages: acceptLanguages)
                return try handler(lstore)
            } else {
                return try handler(store)
            }
        case .sqliteMemoryDatabase:
            let store = try SQLiteQuadStore()
            if languageAware {
                let acceptLanguages = [("*", 1.0)] // can be changed later
                let lstore = SQLiteLanguageQuadStore(quadstore: store, acceptLanguages: acceptLanguages)
                return try handler(lstore)
            } else {
                return try handler(store)
            }
        case .memoryDatabase:
            let store = MemoryQuadStore()
            if languageAware {
                let acceptLanguages = [("*", 1.0)] // can be changed later
                let lstore = LanguageMemoryQuadStore(quadstore: store, acceptLanguages: acceptLanguages)
                return try handler(lstore)
            } else {
                return try handler(store)
            }
        }
    }
    
    public func store() throws -> QuadStoreProtocol {
        var store: QuadStoreProtocol!
        try withStore { (s) in
            store = s
        }
        return store
    }
    
       public func anystore() throws -> AnyQuadStore {
           return try _anystore(mutable: false) as! AnyQuadStore
       }
    
       public func anymutablestore() throws -> AnyMutableQuadStore {
           return try _anystore(mutable: true) as! AnyMutableQuadStore
       }
    
    public func _anystore(mutable: Bool) throws -> Any {
        switch type {
        case .diomedeDatabase(let filename):
            let fileManager = FileManager.default
            let initialize = !fileManager.fileExists(atPath: filename)
            guard let store = DiomedeQuadStore(path: filename, create: initialize) else {
                throw StoreConfigurationError.initializationError
            }
            if languageAware {
                throw StoreConfigurationError.unsupportedConfiguration("DiomedeQuadStore does not support language-aware queries")
            } else {
                return mutable ? AnyMutableQuadStore(store) : AnyQuadStore(store)
            }
        case .sqliteFileDatabase(let filename):
            let fileManager = FileManager.default
            let initialize = !fileManager.fileExists(atPath: filename)
            let store = try SQLiteQuadStore(filename: filename, initialize: initialize)
            if languageAware {
                let lstore = SQLiteLanguageQuadStore(quadstore: store, acceptLanguages: acceptLanguages)
                return mutable ? AnyMutableQuadStore(lstore) : AnyQuadStore(lstore)
            } else {
                return mutable ? AnyMutableQuadStore(store) : AnyQuadStore(store)
            }
        case .sqliteMemoryDatabase:
            let store = try SQLiteQuadStore()
            if languageAware {
                let acceptLanguages = [("*", 1.0)] // can be changed later
                let lstore = SQLiteLanguageQuadStore(quadstore: store, acceptLanguages: acceptLanguages)
                return mutable ? AnyMutableQuadStore(lstore) : AnyQuadStore(lstore)
            } else {
                return mutable ? AnyMutableQuadStore(store) : AnyQuadStore(store)
            }
        case .memoryDatabase:
            let store = MemoryQuadStore()
            if languageAware {
                let acceptLanguages = [("*", 1.0)] // can be changed later
                let lstore = LanguageMemoryQuadStore(quadstore: store, acceptLanguages: acceptLanguages)
                return mutable ? AnyMutableQuadStore(lstore) : AnyQuadStore(lstore)
            } else {
                return mutable ? AnyMutableQuadStore(store) : AnyQuadStore(store)
            }
        }
    }
}

public struct AnyQuadStore: QuadStoreProtocol {
    typealias A = Any
    
    private let _count: () -> Int
    private let _graphs: () -> AnyIterator<Term>
    private let _graphTerms: (Term) -> AnyIterator<Term>
    private let _makeIterator: () -> AnyIterator<Quad>
    private let _results: (QuadPattern) throws -> AnyIterator<TermResult>
    private let _quads: (QuadPattern) throws -> AnyIterator<Quad>
    private let _effectiveVersion: (QuadPattern) throws -> Version?
    private let _graphDescriptions: () -> [Term:GraphDescription]
    private let _features: () -> [QuadStoreFeature]
    private let _plan: (Algebra, Term, Dataset) throws -> QueryPlan?
<<<<<<< HEAD
    private let _language: ([(String, Double)]) -> AnyQuadStore?
    private let _countQuads: (QuadPattern) throws -> Int

    public init<Q: QuadStoreProtocol>(_ value: Q) {
        self._count = { value.count }
        self._graphs = value.graphs
        self._graphTerms = value.graphTerms
        self._makeIterator = value.makeIterator
        self._results = value.results
        self._quads = value.quads
        self._effectiveVersion = value.effectiveVersion
        self._graphDescriptions = { value.graphDescriptions }
        self._features = { value.features }
        self._countQuads = { (qp) throws -> Int in return try value.countQuads(matching: qp) }
        if let pqs = value as? PlanningQuadStore {
            self._plan = pqs.plan
        } else {
            self._plan = { (_, _, _) -> QueryPlan? in return nil }
        }
        self._language = { (_) in return nil }
    }
=======
    private let _countQuads: (QuadPattern) throws -> Int
>>>>>>> 8637a8d5
    
    public init<Q: QuadStoreProtocol & LanguageUpgradableQuadStore>(_ value: Q) {
        print("Constructing language upgradable AnyQuadStore")
        self._count = { value.count }
        self._graphs = value.graphs
        self._graphTerms = value.graphTerms
        self._makeIterator = value.makeIterator
        self._results = value.results
        self._quads = value.quads
        self._effectiveVersion = value.effectiveVersion
        self._graphDescriptions = { value.graphDescriptions }
        self._features = { value.features }
<<<<<<< HEAD
        self._countQuads = { (qp) throws -> Int in return try value.countQuads(matching: qp) }
=======
        self._countQuads = { try value.countQuads(matching: $0) }
>>>>>>> 8637a8d5
        if let pqs = value as? PlanningQuadStore {
            self._plan = pqs.plan
        } else {
            self._plan = { (_, _, _) -> QueryPlan? in return nil }
        }
        self._language = { (acceptLanguages) in
            let lqs = value.languageAwareQuadStore(acceptLanguages: acceptLanguages)
            return AnyQuadStore(lqs)
            
        }
    }
    
    public var count : Int { return _count() }
    
    public func graphs() -> AnyIterator<Term> {
        return _graphs()
    }
    
    public func graphTerms(in graph: Term) -> AnyIterator<Term> {
        return _graphTerms(graph)
    }
    
    public func makeIterator() -> AnyIterator<Quad> {
        return _makeIterator()
    }
    
    public func results(matching pattern: QuadPattern) throws -> AnyIterator<TermResult> {
        return try _results(pattern)
    }
    
    public func quads(matching pattern: QuadPattern) throws -> AnyIterator<Quad> {
        return try _quads(pattern)
    }
    
    public func effectiveVersion(matching pattern: QuadPattern) throws -> Version? {
        return try _effectiveVersion(pattern)
    }
    
    public func plan(algebra: Algebra, activeGraph: Term, dataset: Dataset) throws -> QueryPlan? {
        return try _plan(algebra, activeGraph, dataset)
    }
<<<<<<< HEAD
    
    public func languageQuadStore(acceptLanguages: [(String, Double)]) -> AnyQuadStore? {
        return _language(acceptLanguages)
    }
=======
>>>>>>> 8637a8d5

    public func countQuads(matching pattern: QuadPattern) throws -> Int {
        return try _countQuads(pattern)
    }
}

public struct AnyMutableQuadStore: MutableQuadStoreProtocol, PlanningQuadStore {
    public let _store: Any
    private let _count: () -> Int
    private let _graphs: () -> AnyIterator<Term>
    private let _graphTerms: (Term) -> AnyIterator<Term>
    private let _makeIterator: () -> AnyIterator<Quad>
    private let _results: (QuadPattern) throws -> AnyIterator<TermResult>
    private let _quads: (QuadPattern) throws -> AnyIterator<Quad>
    private let _effectiveVersion: (QuadPattern) throws -> Version?
    private let _graphDescriptions: () -> [Term:GraphDescription]
    private let _features: () -> [QuadStoreFeature]
    private let _load: (Version, AnySequence<Quad>) throws -> ()
    private let _plan: (Algebra, Term, Dataset) throws -> QueryPlan?
<<<<<<< HEAD
    private let _language: ([(String, Double)]) -> AnyQuadStore?
=======
>>>>>>> 8637a8d5
    private let _countQuads: (QuadPattern) throws -> Int

    public init<Q: MutableQuadStoreProtocol>(_ value: Q) {
        self._store = value
        self._count = { value.count }
        self._graphs = value.graphs
        self._graphTerms = value.graphTerms
        self._makeIterator = value.makeIterator
        self._results = value.results
        self._quads = value.quads
        self._effectiveVersion = value.effectiveVersion
        self._graphDescriptions = { value.graphDescriptions }
        self._features = { value.features }
        self._countQuads = { (qp) throws -> Int in return try value.countQuads(matching: qp) }
        self._load = { try value.load(version: $0, quads: $1) }
        self._countQuads = { try value.countQuads(matching: $0) }
        if let pqs = value as? PlanningQuadStore {
            self._plan = pqs.plan
        } else {
            self._plan = { (_, _, _) -> QueryPlan? in return nil }
        }
        self._language = { (_) in return nil }
    }
    
    public init<Q: MutableQuadStoreProtocol & LanguageUpgradableQuadStore>(_ value: Q) {
        self._store = value
        self._count = { value.count }
        self._graphs = value.graphs
        self._graphTerms = value.graphTerms
        self._makeIterator = value.makeIterator
        self._results = value.results
        self._quads = value.quads
        self._effectiveVersion = value.effectiveVersion
        self._graphDescriptions = { value.graphDescriptions }
        self._features = { value.features }
        self._countQuads = { (qp) throws -> Int in return try value.countQuads(matching: qp) }
        self._load = { try value.load(version: $0, quads: $1) }
        if let pqs = value as? PlanningQuadStore {
            self._plan = pqs.plan
        } else {
            self._plan = { (_, _, _) -> QueryPlan? in return nil }
        }
        self._language = { (acceptLanguages) in
            let lqs = value.languageAwareQuadStore(acceptLanguages: acceptLanguages)
            return AnyQuadStore(lqs)
            
        }
    }
    
    public var count : Int { return _count() }
    
    public func graphs() -> AnyIterator<Term> {
        return _graphs()
    }
    
    public func graphTerms(in graph: Term) -> AnyIterator<Term> {
        return _graphTerms(graph)
    }
    
    public func makeIterator() -> AnyIterator<Quad> {
        return _makeIterator()
    }
    
    public func results(matching pattern: QuadPattern) throws -> AnyIterator<TermResult> {
        return try _results(pattern)
    }
    
    public func quads(matching pattern: QuadPattern) throws -> AnyIterator<Quad> {
        return try _quads(pattern)
    }
    
    public func effectiveVersion(matching pattern: QuadPattern) throws -> Version? {
        return try _effectiveVersion(pattern)
    }
    
    public func load<S>(version: Version, quads: S) throws where S : Sequence, S.Element == Quad {
        return try _load(version, AnySequence(quads))
    }

    public func plan(algebra: Algebra, activeGraph: Term, dataset: Dataset) throws -> QueryPlan? {
        return try _plan(algebra, activeGraph, dataset)
    }
    
<<<<<<< HEAD
    public func languageQuadStore(acceptLanguages: [(String, Double)]) -> AnyQuadStore? {
        return _language(acceptLanguages)
    }

=======
>>>>>>> 8637a8d5
    public func countQuads(matching pattern: QuadPattern) throws -> Int {
        return try _countQuads(pattern)
    }
}<|MERGE_RESOLUTION|>--- conflicted
+++ resolved
@@ -247,7 +247,6 @@
     private let _graphDescriptions: () -> [Term:GraphDescription]
     private let _features: () -> [QuadStoreFeature]
     private let _plan: (Algebra, Term, Dataset) throws -> QueryPlan?
-<<<<<<< HEAD
     private let _language: ([(String, Double)]) -> AnyQuadStore?
     private let _countQuads: (QuadPattern) throws -> Int
 
@@ -269,9 +268,6 @@
         }
         self._language = { (_) in return nil }
     }
-=======
-    private let _countQuads: (QuadPattern) throws -> Int
->>>>>>> 8637a8d5
     
     public init<Q: QuadStoreProtocol & LanguageUpgradableQuadStore>(_ value: Q) {
         print("Constructing language upgradable AnyQuadStore")
@@ -284,11 +280,8 @@
         self._effectiveVersion = value.effectiveVersion
         self._graphDescriptions = { value.graphDescriptions }
         self._features = { value.features }
-<<<<<<< HEAD
         self._countQuads = { (qp) throws -> Int in return try value.countQuads(matching: qp) }
-=======
         self._countQuads = { try value.countQuads(matching: $0) }
->>>>>>> 8637a8d5
         if let pqs = value as? PlanningQuadStore {
             self._plan = pqs.plan
         } else {
@@ -330,13 +323,10 @@
     public func plan(algebra: Algebra, activeGraph: Term, dataset: Dataset) throws -> QueryPlan? {
         return try _plan(algebra, activeGraph, dataset)
     }
-<<<<<<< HEAD
     
     public func languageQuadStore(acceptLanguages: [(String, Double)]) -> AnyQuadStore? {
         return _language(acceptLanguages)
     }
-=======
->>>>>>> 8637a8d5
 
     public func countQuads(matching pattern: QuadPattern) throws -> Int {
         return try _countQuads(pattern)
@@ -356,10 +346,7 @@
     private let _features: () -> [QuadStoreFeature]
     private let _load: (Version, AnySequence<Quad>) throws -> ()
     private let _plan: (Algebra, Term, Dataset) throws -> QueryPlan?
-<<<<<<< HEAD
     private let _language: ([(String, Double)]) -> AnyQuadStore?
-=======
->>>>>>> 8637a8d5
     private let _countQuads: (QuadPattern) throws -> Int
 
     public init<Q: MutableQuadStoreProtocol>(_ value: Q) {
@@ -443,13 +430,10 @@
         return try _plan(algebra, activeGraph, dataset)
     }
     
-<<<<<<< HEAD
     public func languageQuadStore(acceptLanguages: [(String, Double)]) -> AnyQuadStore? {
         return _language(acceptLanguages)
     }
 
-=======
->>>>>>> 8637a8d5
     public func countQuads(matching pattern: QuadPattern) throws -> Int {
         return try _countQuads(pattern)
     }
