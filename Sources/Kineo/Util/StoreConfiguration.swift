//
//  StoreConfiguration.swift
//  Kineo
//
//  Created by Gregory Todd Williams on 10/9/18.
//

import Foundation
import SPARQLSyntax
import DiomedeQuadStore

public enum StoreConfigurationError: Error {
    case initializationError
    case unsupportedConfiguration(String)
}

public struct QuadStoreConfiguration {
    public enum StoreType {
        case memoryDatabase
        case diomedeDatabase(String)
        case sqliteFileDatabase(String)
        case sqliteMemoryDatabase
    }
    
    public enum StoreInitialization {
        case none
        case loadFiles(default: [String], named: [Term: String])
    }
    
    public var type: StoreType
    public var initialize: StoreInitialization
    public var languageAware: Bool
    public var acceptLanguages: [(String, Double)]
    
    public init(type: StoreType, initialize: StoreInitialization, languageAware: Bool) {
        self.type = type
        self.initialize = initialize
        self.languageAware = languageAware
        self.acceptLanguages = [("*", 1.0)]
    }
    
    public init(arguments args: inout [String]) throws {
        self.init(type: .sqliteMemoryDatabase, initialize: .none, languageAware: false)
        self.acceptLanguages = [("*", 1.0)]
        
        var defaultGraphs = [String]()
        var namedGraphs = [(Term, String)]()
        
        let index = args.index(after: args.startIndex)
        LOOP: while true {
            if args.count <= 1 {
                break
            }
            let arg = args.remove(at: index)
            switch arg {
            case "-m", "--memory":
                break
            case "-l", "--language":
                languageAware = true
                var langs = Locale.preferredLanguages.map { (l) -> String in
                    if l.contains("-") {
                        // Locale always produces country-specific subtags,
                        // but the DWIM expectation is probably to use just
                        // the language code
                        return String(l.prefix { $0 != "-" })
                    } else {
                        return l
                    }
                }
                langs.append("*")
                
                let q = (1...langs.count).reversed()
                    .map { Double($0)/Double(langs.count) }
                    .map { (v: Double) -> Double in Double(Int(v*100.0))/100.0 }
                acceptLanguages = Array(zip(langs, q))
            case "-D":
                let path = args.remove(at: index)
                let url = URL(fileURLWithPath: path)
                let m = FileManager.default
                let d = url.appendingPathComponent("default")
                let n = url.appendingPathComponent("named")
                if m.fileExists(atPath: d.path) {
                    for file in try m.contentsOfDirectory(at: d, includingPropertiesForKeys: []) {
                        defaultGraphs.append(file.path)
                    }
                }
                if m.fileExists(atPath: n.path) {
                    for file in try m.contentsOfDirectory(at: n, includingPropertiesForKeys: []) {
                        namedGraphs.append((Term(iri: file.absoluteString), file.path))
                    }
                }
            case "-d":
                defaultGraphs.append(args.remove(at: index))
            case _ where arg.hasPrefix("--language="):
                languageAware = true
                let langs = String(arg.dropFirst(11)).split(separator: ",").map { String($0) }
                let q = (1...langs.count).reversed()
                    .map { Double($0)/Double(langs.count) }
                    .map { (v: Double) -> Double in Double(Int(v*100.0))/100.0 }
                acceptLanguages = Array(zip(langs, q))
            case _ where arg.hasPrefix("--default-graph="):
                defaultGraphs.append(String(arg.dropFirst(16)))
            case "-g":
                let name = args.remove(at: index)
                let file = args.remove(at: index)
                namedGraphs.append((Term(iri: name), file))
            case "-n":
                let file = args.remove(at: index)
                #if os (OSX)
                let filenameURL = NSURL(fileURLWithPath: file)
                guard let path = filenameURL.absoluteURL?.absoluteString else { throw StoreConfigurationError.initializationError }
                #else
                let path = NSURL(fileURLWithPath: file).absoluteURL.absoluteString
                #endif
                namedGraphs.append((Term(iri: path), file))
            case _ where arg.hasPrefix("--named-graph="):
                let file = String(arg.dropFirst(14))
                namedGraphs.append((Term(iri: file), file))
            case "-q":
                type = .diomedeDatabase(args.remove(at: index))
            case "-s":
                type = .sqliteFileDatabase(args.remove(at: index))
            case _ where arg.hasPrefix("--store="):
                let filename = String(arg.dropFirst(7))
                type = .sqliteFileDatabase(filename)
            default:
                args.insert(arg, at: index)
                break LOOP
            }
        }
        
        if !defaultGraphs.isEmpty || !namedGraphs.isEmpty {
            let named = Dictionary(uniqueKeysWithValues: namedGraphs)
            initialize = .loadFiles(default: defaultGraphs, named: named)
        }
    }
    
    public func withStore<R>(_ handler: (QuadStoreProtocol) throws -> R) throws -> R {
        switch type {
        case .diomedeDatabase(let filename):
            let fileManager = FileManager.default
            let initialize = !fileManager.fileExists(atPath: filename)
            guard let store = DiomedeQuadStore(path: filename, create: initialize) else {
                throw StoreConfigurationError.initializationError
            }
            if languageAware {
                throw StoreConfigurationError.unsupportedConfiguration("DiomedeQuadStore does not support language-aware queries")
            } else {
                return try handler(store)
            }
        case .sqliteFileDatabase(let filename):
            let fileManager = FileManager.default
            let initialize = !fileManager.fileExists(atPath: filename)
            let store = try SQLiteQuadStore(filename: filename, initialize: initialize)
            if languageAware {
                let lstore = SQLiteLanguageQuadStore(quadstore: store, acceptLanguages: acceptLanguages)
                return try handler(lstore)
            } else {
                return try handler(store)
            }
        case .sqliteMemoryDatabase:
            let store = try SQLiteQuadStore()
            if languageAware {
                let acceptLanguages = [("*", 1.0)] // can be changed later
                let lstore = SQLiteLanguageQuadStore(quadstore: store, acceptLanguages: acceptLanguages)
                return try handler(lstore)
            } else {
                return try handler(store)
            }
        case .memoryDatabase:
            let store = MemoryQuadStore()
            if languageAware {
                let acceptLanguages = [("*", 1.0)] // can be changed later
                let lstore = LanguageMemoryQuadStore(quadstore: store, acceptLanguages: acceptLanguages)
                return try handler(lstore)
            } else {
                return try handler(store)
            }
        }
    }
    
    public func store() throws -> QuadStoreProtocol {
        var store: QuadStoreProtocol!
        try withStore { (s) in
            store = s
        }
        return store
    }
    
       public func anystore() throws -> AnyQuadStore {
           return try _anystore(mutable: false) as! AnyQuadStore
       }
    
       public func anymutablestore() throws -> AnyMutableQuadStore {
           return try _anystore(mutable: true) as! AnyMutableQuadStore
       }
    
    public func _anystore(mutable: Bool) throws -> Any {
        switch type {
        case .diomedeDatabase(let filename):
            let fileManager = FileManager.default
            let initialize = !fileManager.fileExists(atPath: filename)
            guard let store = DiomedeQuadStore(path: filename, create: initialize) else {
                throw StoreConfigurationError.initializationError
            }
            if languageAware {
                throw StoreConfigurationError.unsupportedConfiguration("DiomedeQuadStore does not support language-aware queries")
            } else {
                return mutable ? AnyMutableQuadStore(store) : AnyQuadStore(store)
            }
        case .sqliteFileDatabase(let filename):
            let fileManager = FileManager.default
            let initialize = !fileManager.fileExists(atPath: filename)
            let store = try SQLiteQuadStore(filename: filename, initialize: initialize)
            if languageAware {
                let lstore = SQLiteLanguageQuadStore(quadstore: store, acceptLanguages: acceptLanguages)
                return mutable ? AnyMutableQuadStore(lstore) : AnyQuadStore(lstore)
            } else {
                return mutable ? AnyMutableQuadStore(store) : AnyQuadStore(store)
            }
        case .sqliteMemoryDatabase:
            let store = try SQLiteQuadStore()
            if languageAware {
                let acceptLanguages = [("*", 1.0)] // can be changed later
                let lstore = SQLiteLanguageQuadStore(quadstore: store, acceptLanguages: acceptLanguages)
                return mutable ? AnyMutableQuadStore(lstore) : AnyQuadStore(lstore)
            } else {
                return mutable ? AnyMutableQuadStore(store) : AnyQuadStore(store)
            }
        case .memoryDatabase:
            let store = MemoryQuadStore()
            if languageAware {
                let acceptLanguages = [("*", 1.0)] // can be changed later
                let lstore = LanguageMemoryQuadStore(quadstore: store, acceptLanguages: acceptLanguages)
                return mutable ? AnyMutableQuadStore(lstore) : AnyQuadStore(lstore)
            } else {
                return mutable ? AnyMutableQuadStore(store) : AnyQuadStore(store)
            }
        }
    }
}

public struct AnyQuadStore: QuadStoreProtocol {
    typealias A = Any
    
    public let _store: Any
    private let _count: () -> Int
    private let _graphs: () -> AnyIterator<Term>
    private let _graphTerms: (Term) -> AnyIterator<Term>
    private let _makeIterator: () -> AnyIterator<Quad>
    private let _results: (QuadPattern) throws -> AnyIterator<SPARQLResultSolution<Term>>
    private let _quads: (QuadPattern) throws -> AnyIterator<Quad>
    private let _effectiveVersion: (QuadPattern) throws -> Version?
    private let _graphDescriptions: () -> [Term:GraphDescription]
    private let _features: () -> [QuadStoreFeature]
<<<<<<< HEAD
    private let _plan: (Algebra, Term, Dataset) throws -> QueryPlan?
    private let _language: ([(String, Double)]) -> AnyQuadStore?
=======
    private let _plan: (Algebra, Term, DatasetProtocol, QueryPlanEvaluationMetrics) throws -> QueryPlan?
>>>>>>> f19c7e87
    private let _countQuads: (QuadPattern) throws -> Int
    private let _graphsCount: () -> Int

    public init<Q: QuadStoreProtocol>(_ value: Q) {
        self._store = value
        self._count = { value.count }
        self._graphs = value.graphs
        self._graphTerms = value.graphTerms
        self._makeIterator = value.makeIterator
        self._results = value.results
        self._quads = value.quads
        self._effectiveVersion = value.effectiveVersion
        self._graphDescriptions = { value.graphDescriptions }
        self._features = { value.features }
        self._countQuads = { (qp) throws -> Int in return try value.countQuads(matching: qp) }
        self._graphsCount = { value.graphsCount }
        if let pqs = value as? PlanningQuadStore {
            self._plan = pqs.plan
        } else {
            self._plan = { (_, _, _) -> QueryPlan? in return nil }
        }
        self._language = { (_) in return nil }
    }
    
    public init<Q: QuadStoreProtocol & LanguageUpgradableQuadStore>(_ value: Q) {
        print("Constructing language upgradable AnyQuadStore")
        self._store = value
        self._count = { value.count }
        self._graphs = value.graphs
        self._graphTerms = value.graphTerms
        self._makeIterator = value.makeIterator
        self._results = value.results
        self._quads = value.quads
        self._effectiveVersion = value.effectiveVersion
        self._graphDescriptions = { value.graphDescriptions }
        self._features = { value.features }
        self._countQuads = { try value.countQuads(matching: $0) }
        self._graphsCount = { value.graphsCount }

        if let pqs = value as? PlanningQuadStore {
            self._plan = pqs.plan
        } else {
            self._plan = { (_, _, _, _) -> QueryPlan? in return nil }
        }
        self._language = { (acceptLanguages) in
            let lqs = value.languageAwareQuadStore(acceptLanguages: acceptLanguages)
            return AnyQuadStore(lqs)
            
        }
    }
    
    public var count : Int { return _count() }
    
    public var graphsCount: Int {
        return _graphsCount()
    }
    
    public func graphs() -> AnyIterator<Term> {
        return _graphs()
    }
    
    public func graphTerms(in graph: Term) -> AnyIterator<Term> {
        return _graphTerms(graph)
    }
    
    public func makeIterator() -> AnyIterator<Quad> {
        return _makeIterator()
    }
    
    public func results(matching pattern: QuadPattern) throws -> AnyIterator<SPARQLResultSolution<Term>> {
        return try _results(pattern)
    }
    
    public func quads(matching pattern: QuadPattern) throws -> AnyIterator<Quad> {
        return try _quads(pattern)
    }
    
    public func effectiveVersion(matching pattern: QuadPattern) throws -> Version? {
        return try _effectiveVersion(pattern)
    }
    
    public func plan(algebra: Algebra, activeGraph: Term, dataset: DatasetProtocol, metrics: QueryPlanEvaluationMetrics) throws -> QueryPlan? {
        return try _plan(algebra, activeGraph, dataset, metrics)
    }
    
    public func languageQuadStore(acceptLanguages: [(String, Double)]) -> AnyQuadStore? {
        return _language(acceptLanguages)
    }

    public func countQuads(matching pattern: QuadPattern) throws -> Int {
        return try _countQuads(pattern)
    }
}

public struct AnyMutableQuadStore: MutableQuadStoreProtocol, PlanningQuadStore {
    public let _store: Any
    private let _count: () -> Int
    private let _graphs: () -> AnyIterator<Term>
    private let _graphTerms: (Term) -> AnyIterator<Term>
    private let _makeIterator: () -> AnyIterator<Quad>
    private let _results: (QuadPattern) throws -> AnyIterator<SPARQLResultSolution<Term>>
    private let _quads: (QuadPattern) throws -> AnyIterator<Quad>
    private let _effectiveVersion: (QuadPattern) throws -> Version?
    private let _graphDescriptions: () -> [Term:GraphDescription]
    private let _features: () -> [QuadStoreFeature]
    private let _load: (Version, AnySequence<Quad>) throws -> ()
<<<<<<< HEAD
    private let _plan: (Algebra, Term, Dataset) throws -> QueryPlan?
    private let _language: ([(String, Double)]) -> AnyQuadStore?
=======
    private let _plan: (Algebra, Term, DatasetProtocol, QueryPlanEvaluationMetrics) throws -> QueryPlan?
>>>>>>> f19c7e87
    private let _countQuads: (QuadPattern) throws -> Int
    private let _graphsCount: () -> Int

    public init<Q: MutableQuadStoreProtocol>(_ value: Q) {
        self._store = value
        self._count = { value.count }
        self._graphs = value.graphs
        self._graphTerms = value.graphTerms
        self._makeIterator = value.makeIterator
        self._results = value.results
        self._quads = value.quads
        self._effectiveVersion = value.effectiveVersion
        self._graphDescriptions = { value.graphDescriptions }
        self._features = { value.features }
        self._countQuads = { try value.countQuads(matching: $0) }
        self._load = { try value.load(version: $0, quads: $1) }
        self._graphsCount = { value.graphsCount }
        
        if let pqs = value as? PlanningQuadStore {
            self._plan = pqs.plan
        } else {
            self._plan = { (_, _, _, _) -> QueryPlan? in return nil }
        }
        self._language = { (_) in return nil }
    }
    
    public init<Q: MutableQuadStoreProtocol & LanguageUpgradableQuadStore>(_ value: Q) {
        self._store = value
        self._count = { value.count }
        self._graphs = value.graphs
        self._graphTerms = value.graphTerms
        self._makeIterator = value.makeIterator
        self._results = value.results
        self._quads = value.quads
        self._effectiveVersion = value.effectiveVersion
        self._graphDescriptions = { value.graphDescriptions }
        self._features = { value.features }
        self._countQuads = { (qp) throws -> Int in return try value.countQuads(matching: qp) }
        self._load = { try value.load(version: $0, quads: $1) }
        self._graphsCount = { value.graphsCount }
        if let pqs = value as? PlanningQuadStore {
            self._plan = pqs.plan
        } else {
            self._plan = { (_, _, _) -> QueryPlan? in return nil }
        }
        self._language = { (acceptLanguages) in
            let lqs = value.languageAwareQuadStore(acceptLanguages: acceptLanguages)
            return AnyQuadStore(lqs)
            
        }
    }
    
    public var count : Int { return _count() }
    
    public var graphsCount: Int {
        return _graphsCount()
    }
    
    public func graphs() -> AnyIterator<Term> {
        return _graphs()
    }
    
    public func graphTerms(in graph: Term) -> AnyIterator<Term> {
        return _graphTerms(graph)
    }
    
    public func makeIterator() -> AnyIterator<Quad> {
        return _makeIterator()
    }
    
    public func results(matching pattern: QuadPattern) throws -> AnyIterator<SPARQLResultSolution<Term>> {
        return try _results(pattern)
    }
    
    public func quads(matching pattern: QuadPattern) throws -> AnyIterator<Quad> {
        return try _quads(pattern)
    }
    
    public func effectiveVersion(matching pattern: QuadPattern) throws -> Version? {
        return try _effectiveVersion(pattern)
    }
    
    public func load<S>(version: Version, quads: S) throws where S : Sequence, S.Element == Quad {
        return try _load(version, AnySequence(quads))
    }

    public func plan(algebra: Algebra, activeGraph: Term, dataset: DatasetProtocol, metrics: QueryPlanEvaluationMetrics) throws -> QueryPlan? {
        return try _plan(algebra, activeGraph, dataset, metrics)
    }
    
    public func languageQuadStore(acceptLanguages: [(String, Double)]) -> AnyQuadStore? {
        return _language(acceptLanguages)
    }

    public func countQuads(matching pattern: QuadPattern) throws -> Int {
        return try _countQuads(pattern)
    }
}<|MERGE_RESOLUTION|>--- conflicted
+++ resolved
@@ -106,12 +106,8 @@
                 namedGraphs.append((Term(iri: name), file))
             case "-n":
                 let file = args.remove(at: index)
-                #if os (OSX)
                 let filenameURL = NSURL(fileURLWithPath: file)
                 guard let path = filenameURL.absoluteURL?.absoluteString else { throw StoreConfigurationError.initializationError }
-                #else
-                let path = NSURL(fileURLWithPath: file).absoluteURL.absoluteString
-                #endif
                 namedGraphs.append((Term(iri: path), file))
             case _ where arg.hasPrefix("--named-graph="):
                 let file = String(arg.dropFirst(14))
@@ -253,12 +249,8 @@
     private let _effectiveVersion: (QuadPattern) throws -> Version?
     private let _graphDescriptions: () -> [Term:GraphDescription]
     private let _features: () -> [QuadStoreFeature]
-<<<<<<< HEAD
-    private let _plan: (Algebra, Term, Dataset) throws -> QueryPlan?
+    private let _plan: (Algebra, Term, DatasetProtocol, QueryPlanEvaluationMetrics) throws -> QueryPlan?
     private let _language: ([(String, Double)]) -> AnyQuadStore?
-=======
-    private let _plan: (Algebra, Term, DatasetProtocol, QueryPlanEvaluationMetrics) throws -> QueryPlan?
->>>>>>> f19c7e87
     private let _countQuads: (QuadPattern) throws -> Int
     private let _graphsCount: () -> Int
 
@@ -278,7 +270,7 @@
         if let pqs = value as? PlanningQuadStore {
             self._plan = pqs.plan
         } else {
-            self._plan = { (_, _, _) -> QueryPlan? in return nil }
+            self._plan = { (_, _, _, _) -> QueryPlan? in return nil }
         }
         self._language = { (_) in return nil }
     }
@@ -365,12 +357,8 @@
     private let _graphDescriptions: () -> [Term:GraphDescription]
     private let _features: () -> [QuadStoreFeature]
     private let _load: (Version, AnySequence<Quad>) throws -> ()
-<<<<<<< HEAD
-    private let _plan: (Algebra, Term, Dataset) throws -> QueryPlan?
+    private let _plan: (Algebra, Term, DatasetProtocol, QueryPlanEvaluationMetrics) throws -> QueryPlan?
     private let _language: ([(String, Double)]) -> AnyQuadStore?
-=======
-    private let _plan: (Algebra, Term, DatasetProtocol, QueryPlanEvaluationMetrics) throws -> QueryPlan?
->>>>>>> f19c7e87
     private let _countQuads: (QuadPattern) throws -> Int
     private let _graphsCount: () -> Int
 
@@ -414,7 +402,7 @@
         if let pqs = value as? PlanningQuadStore {
             self._plan = pqs.plan
         } else {
-            self._plan = { (_, _, _) -> QueryPlan? in return nil }
+            self._plan = { (_, _, _, _) -> QueryPlan? in return nil }
         }
         self._language = { (acceptLanguages) in
             let lqs = value.languageAwareQuadStore(acceptLanguages: acceptLanguages)
