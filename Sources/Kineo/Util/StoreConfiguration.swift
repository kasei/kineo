--- conflicted
+++ resolved
@@ -252,6 +252,7 @@
     private let _countQuads: (QuadPattern) throws -> Int
 
     public init<Q: QuadStoreProtocol>(_ value: Q) {
+        self._store = value
         self._count = { value.count }
         self._graphs = value.graphs
         self._graphTerms = value.graphTerms
@@ -270,13 +271,9 @@
         self._language = { (_) in return nil }
     }
     
-<<<<<<< HEAD
     public init<Q: QuadStoreProtocol & LanguageUpgradableQuadStore>(_ value: Q) {
         print("Constructing language upgradable AnyQuadStore")
-=======
-    init<Q: QuadStoreProtocol>(_ value: Q) {
         self._store = value
->>>>>>> 79b0042d
         self._count = { value.count }
         self._graphs = value.graphs
         self._graphTerms = value.graphTerms
