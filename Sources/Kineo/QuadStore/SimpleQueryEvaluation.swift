--- conflicted
+++ resolved
@@ -34,23 +34,6 @@
     func evaluate(algebra: Algebra, activeGraph: Term) throws -> AnyIterator<SPARQLResultSolution<Term>>
     func effectiveVersion(matching query: Query) throws -> Version?
     func effectiveVersion(matching algebra: Algebra, activeGraph: Term) throws -> Version?
-<<<<<<< HEAD
-    func evaluateUnion(_ patterns: [Algebra], activeGraph: Term) throws -> AnyIterator<TermResult>
-    func evaluateJoin(lhs lhsAlgebra: Algebra, rhs rhsAlgebra: Algebra, left: Bool, activeGraph: Term) throws -> AnyIterator<TermResult>
-    func evaluate(diff lhs: Algebra, _ rhs: Algebra, expression expr: Expression, activeGraph: Term) throws -> AnyIterator<TermResult>
-    func evaluateLeftJoin(lhs: Algebra, rhs: Algebra, expression expr: Expression, activeGraph: Term) throws -> AnyIterator<TermResult>
-    func evaluate(algebra: Algebra, endpoint: URL, silent: Bool, activeGraph: Term) throws -> AnyIterator<TermResult>
-    func evaluateCount<S: Sequence>(results: S, expression keyExpr: Expression, distinct: Bool) -> Term? where S.Iterator.Element == TermResult
-    func evaluateCountAll<S: Sequence>(results: S) -> Term? where S.Iterator.Element == TermResult
-    func evaluateAvg<S: Sequence>(results: S, expression keyExpr: Expression, distinct: Bool) -> Term? where S.Iterator.Element == TermResult
-    func evaluateSum<S: Sequence>(results: S, expression keyExpr: Expression, distinct: Bool) -> Term? where S.Iterator.Element == TermResult
-    func evaluateGroupConcat<S: Sequence>(results: S, expression keyExpr: Expression, separator: String, distinct: Bool, comparators: [Algebra.SortComparator]) -> Term? where S.Iterator.Element == TermResult
-    func evaluateWindow(algebra child: Algebra, function: Algebra.WindowFunctionMapping, activeGraph: Term) throws -> AnyIterator<TermResult>
-    func evaluatePath(subject: Node, object: Node, graph: Term, path: PropertyPath) throws -> AnyIterator<TermResult>
-    func evaluateAggregation(algebra child: Algebra, groups: [Expression], aggregations aggs: Set<Algebra.AggregationMapping>, activeGraph: Term) throws -> AnyIterator<TermResult>
-    func evaluateSort<S: Sequence>(_ results: S, comparators: [Algebra.SortComparator]) -> [TermResult] where S.Element == TermResult
-    func resultsAreEqual(_ a : TermResult, _ b : TermResult, usingComparators: [Algebra.SortComparator]) -> Bool
-=======
     func evaluateUnion(_ patterns: [Algebra], activeGraph: Term) throws -> AnyIterator<SPARQLResultSolution<Term>>
     func evaluateJoin(lhs lhsAlgebra: Algebra, rhs rhsAlgebra: Algebra, left: Bool, activeGraph: Term) throws -> AnyIterator<SPARQLResultSolution<Term>>
     func evaluate(diff lhs: Algebra, _ rhs: Algebra, expression expr: Expression, activeGraph: Term) throws -> AnyIterator<SPARQLResultSolution<Term>>
@@ -60,14 +43,13 @@
     func evaluateCountAll<S: Sequence>(results: S) -> Term? where S.Iterator.Element == SPARQLResultSolution<Term>
     func evaluateAvg<S: Sequence>(results: S, expression keyExpr: Expression, distinct: Bool) -> Term? where S.Iterator.Element == SPARQLResultSolution<Term>
     func evaluateSum<S: Sequence>(results: S, expression keyExpr: Expression, distinct: Bool) -> Term? where S.Iterator.Element == SPARQLResultSolution<Term>
-    func evaluateGroupConcat<S: Sequence>(results: S, expression keyExpr: Expression, separator: String, distinct: Bool) -> Term? where S.Iterator.Element == SPARQLResultSolution<Term>
+    func evaluateGroupConcat<S: Sequence>(results: S, expression keyExpr: Expression, separator: String, distinct: Bool, comparators: [Algebra.SortComparator]) -> Term? where S.Iterator.Element == SPARQLResultSolution<Term>
     func evaluateWindow(algebra child: Algebra, function: Algebra.WindowFunctionMapping, activeGraph: Term) throws -> AnyIterator<SPARQLResultSolution<Term>>
     func evaluatePath(subject: Node, object: Node, graph: Term, path: PropertyPath) throws -> AnyIterator<SPARQLResultSolution<Term>>
     func evaluateAggregation(algebra child: Algebra, groups: [Expression], aggregations aggs: Set<Algebra.AggregationMapping>, activeGraph: Term) throws -> AnyIterator<SPARQLResultSolution<Term>>
     func evaluateSort<S: Sequence>(_ results: S, comparators: [Algebra.SortComparator]) -> [SPARQLResultSolution<Term>] where S.Element == SPARQLResultSolution<Term>
     func resultsAreEqual(_ a : SPARQLResultSolution<Term>, _ b : SPARQLResultSolution<Term>, usingComparators: [Algebra.SortComparator]) -> Bool
->>>>>>> 62df8f35
-    
+
     func evaluate(bgp: [TriplePattern], activeGraph: Term) throws -> AnyIterator<SPARQLResultSolution<Term>>
     
     func evaluate(quad: QuadPattern) throws -> AnyIterator<SPARQLResultSolution<Term>>
@@ -682,15 +664,9 @@
         }
     }
     
-<<<<<<< HEAD
-    public func evaluateGroupConcat<S: Sequence>(results: S, expression keyExpr: Expression, separator: String, distinct: Bool, comparators: [Algebra.SortComparator]) -> Term? where S.Iterator.Element == TermResult {
-
-        let sorted = evaluateSort(results, comparators: comparators)
-        var terms = sorted.map { try? self.ee.evaluate(expression: keyExpr, result: $0) }.compactMap { $0 }
-=======
-    public func evaluateGroupConcat<S: Sequence>(results: S, expression keyExpr: Expression, separator: String, distinct: Bool) -> Term? where S.Iterator.Element == SPARQLResultSolution<Term> {
-        var terms = results.map { try? self.ee.evaluate(expression: keyExpr, result: $0) }.compactMap { $0 }
->>>>>>> 62df8f35
+public func evaluateGroupConcat<S: Sequence>(results: S, expression keyExpr: Expression, separator: String, distinct: Bool, comparators: [Algebra.SortComparator]) -> Term? where S.Iterator.Element == SPARQLResultSolution<Term> {
+    let sorted = evaluateSort(results, comparators: comparators)
+    var terms = sorted.map { try? self.ee.evaluate(expression: keyExpr, result: $0) }.compactMap { $0 }
         if distinct {
             terms = Set(terms).sorted()
         }
@@ -1282,15 +1258,11 @@
         return true
     }
     
-<<<<<<< HEAD
-    public func evaluateSort<S: Sequence>(_ results: S, comparators: [Algebra.SortComparator]) -> [TermResult] where S.Element == TermResult {
+    public func evaluateSort<S: Sequence>(_ results: S, comparators: [Algebra.SortComparator]) -> [SPARQLResultSolution<Term>] where S.Element == SPARQLResultSolution<Term> {
         if comparators.isEmpty {
             return Array(results)
         }
         
-=======
-    public func evaluateSort<S: Sequence>(_ results: S, comparators: [Algebra.SortComparator]) -> [SPARQLResultSolution<Term>] where S.Element == SPARQLResultSolution<Term> {
->>>>>>> 62df8f35
         let elements = results.map { (r) -> SortElem in
             let terms = comparators.map { (cmp) in
                 try? self.ee.evaluate(expression: cmp.expression, result: r)
