--- conflicted
+++ resolved
@@ -50,11 +50,6 @@
     var features: [QuadStoreFeature] { get }
 }
 
-<<<<<<< HEAD
-public protocol LanguageUpgradableQuadStore: QuadStoreProtocol {
-    associatedtype LanguageAwareStoreType: QuadStoreProtocol
-    func languageAwareQuadStore(acceptLanguages: [(String, Double)]) -> LanguageAwareStoreType
-=======
 public protocol LazyMaterializingQuadStore: QuadStoreProtocol {
 //    func resultOrder(matching pattern: QuadPattern) throws -> [Quad.Position]
     func quadIds(matching pattern: QuadPattern) throws -> [[IDType]]
@@ -106,7 +101,11 @@
         }
         return AnyIterator(results.makeIterator())
     }
->>>>>>> 79b0042d
+}
+
+public protocol LanguageUpgradableQuadStore: QuadStoreProtocol {
+    associatedtype LanguageAwareStoreType: QuadStoreProtocol
+    func languageAwareQuadStore(acceptLanguages: [(String, Double)]) -> LanguageAwareStoreType
 }
 
 public protocol LanguageAwareQuadStore: QuadStoreProtocol {
