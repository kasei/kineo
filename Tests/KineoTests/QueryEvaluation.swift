--- conflicted
+++ resolved
@@ -1295,8 +1295,7 @@
         XCTAssertEqual(gotN5tie, [1, 1, 3, 4, 2, 1, 5])
     }
     
-<<<<<<< HEAD
-    func _testGroupConcatOrdering() throws {
+    func testGroupConcatOrdering() throws {
         let data = """
         SELECT
             (GROUP_CONCAT(?v; SEPARATOR=""; ORDER BY ?x) AS ?vx)
@@ -1325,12 +1324,9 @@
         XCTAssertEqual(gotNX, "cbad")
     }
 
-    func _testManifestQuery() throws {
-=======
     func testManifestQuery() throws {
         guard let store = getStore(), let graph = getGraph() else { fatalError() }
 
->>>>>>> f19c7e87
         let ttl = #"""
         @prefix rdf:    <http://www.w3.org/1999/02/22-rdf-syntax-ns#> .
         @prefix : <http://www.w3.org/2001/sw/DataAccess/tests/data-r2/algebra/manifest#> .
@@ -1515,58 +1511,6 @@
         let e = SimpleQueryEvaluator(store: store, dataset: dataset)
         return e
     }
-<<<<<<< HEAD
-    
-    func testTripleEval() { _testTripleEval() }
-    func testQuadEvalNoSuchGraph() { _testQuadEvalNoSuchGraph() }
-    func testQuadEval() { _testQuadEval() }
-    func testTripleEvalWithBoundPredicate() { _testTripleEvalWithBoundPredicate() }
-    func testFilterEval() { _testFilterEval() }
-    func testUnionEval() { _testUnionEval() }
-    func testProjectEval() { _testProjectEval() }
-    func testJoinEval() { _testJoinEval() }
-    func testLeftJoinEval() { _testLeftJoinEval() }
-    func testLimitEval() { _testLimitEval() }
-    func testCountAllEval() { _testCountAllEval() }
-    func testCountAllEvalWithGroup() { _testCountAllEvalWithGroup() }
-    func testCountEval() { _testCountEval() }
-    func testSumEval() { _testSumEval() }
-    func testAvgEval() { _testAvgEval() }
-    func testMultiAggEval() { _testMultiAggEval() }
-    func testSortEval() { _testSortEval() }
-    func testIRINamedGraphEval() { _testIRINamedGraphEval() }
-    func testVarNamedGraphEval() { _testVarNamedGraphEval() }
-    func testExtendEval() { _testExtendEval() }
-    func testHashFunctions() { _testHashFunctions() }
-    func testTermAccessors() { _testTermAccessors() }
-    func testAggregationProjection() { _testAggregationProjection() }
-    func testEmptyAggregation() { _testEmptyAggregation() }
-    func testRankWindowFunction1() throws { try _testRankWindowFunction1() }
-    func testRankWindowFunction2() throws { try _testRankWindowFunction2() }
-    func testRankWindowFunctionWithHaving() throws { try _testRankWindowFunctionWithHaving() }
-    func testWindowFunction1() throws { try _testWindowFunction1() }
-    func testWindowFunction2() throws { try _testWindowFunction2() }
-    func testWindowFunction3() throws { try _testWindowFunction3() }
-    func testWindowFunction4() throws { try _testWindowFunction4() }
-    func testWindowFunction5() throws { try _testWindowFunction5() }
-    func testWindowFunction6() throws { try _testWindowFunction6() }
-    func testWindowFunction7() throws { try _testWindowFunction7() }
-    func testWindowFunction8() throws { try _testWindowFunction8() }
-    func testWindowFunction9() throws { try _testWindowFunction9() }
-    func testWindowFunction10() throws { try _testWindowFunction10() }
-    func testWindowFunction11() throws { try _testWindowFunction11() }
-    func testWindowFunction12() throws { try _testWindowFunction12() }
-    func testWindowFunction_aggregates() throws { try _testWindowFunction_aggregates() }
-    func testWindowFunctionPartition() throws { try _testWindowFunctionPartition() }
-    func testDistinctAggregate() throws { try _testDistinctAggregate() }
-    func testWindowFunctionRank() throws { try _testWindowFunctionRank() }
-    func testWindowFunctionRank2() throws { try _testWindowFunctionRank2() }
-    func testWindowFunctionNtile() throws { try _testWindowFunctionNtile() }
-    func testGroupConcatOrdering() throws { try _testGroupConcatOrdering() }
-    func testManifestQuery() throws { try _testManifestQuery() }
-    func testAggregationSorting() throws { try _testAggregationSorting() }
-=======
->>>>>>> f19c7e87
 }
 
 class DiomedeStore_QueryPlanEvaluationTest: QueryEvaluationTests<DiomedeQuadStore, QueryPlanEvaluator<DiomedeQuadStore>> {
@@ -1603,58 +1547,6 @@
         e.planner.allowStoreOptimizedPlans = true
         return e
     }
-<<<<<<< HEAD
-    
-    func testTripleEval() { _testTripleEval() }
-    func testQuadEvalNoSuchGraph() { _testQuadEvalNoSuchGraph() }
-    func testQuadEval() { _testQuadEval() }
-    func testTripleEvalWithBoundPredicate() { _testTripleEvalWithBoundPredicate() }
-    func testFilterEval() { _testFilterEval() }
-    func testUnionEval() { _testUnionEval() }
-    func testProjectEval() { _testProjectEval() }
-    func testJoinEval() { _testJoinEval() }
-    func testLeftJoinEval() { _testLeftJoinEval() }
-    func testLimitEval() { _testLimitEval() }
-    func testCountAllEval() { _testCountAllEval() }
-    func testCountAllEvalWithGroup() { _testCountAllEvalWithGroup() }
-    func testCountEval() { _testCountEval() }
-    func testSumEval() { _testSumEval() }
-    func testAvgEval() { _testAvgEval() }
-    func testMultiAggEval() { _testMultiAggEval() }
-    func testSortEval() { _testSortEval() }
-    func testIRINamedGraphEval() { _testIRINamedGraphEval() }
-    func testVarNamedGraphEval() { _testVarNamedGraphEval() }
-    func testExtendEval() { _testExtendEval() }
-    func testHashFunctions() { _testHashFunctions() }
-    func testTermAccessors() { _testTermAccessors() }
-    func testAggregationProjection() { _testAggregationProjection() }
-    func testEmptyAggregation() { _testEmptyAggregation() }
-    func testRankWindowFunction1() throws { try _testRankWindowFunction1() }
-    func testRankWindowFunction2() throws { try _testRankWindowFunction2() }
-    func testRankWindowFunctionWithHaving() throws { try _testRankWindowFunctionWithHaving() }
-    func testWindowFunction1() throws { try _testWindowFunction1() }
-    func testWindowFunction2() throws { try _testWindowFunction2() }
-    func testWindowFunction3() throws { try _testWindowFunction3() }
-    func testWindowFunction4() throws { try _testWindowFunction4() }
-    func testWindowFunction5() throws { try _testWindowFunction5() }
-    func testWindowFunction6() throws { try _testWindowFunction6() }
-    func testWindowFunction7() throws { try _testWindowFunction7() }
-    func testWindowFunction8() throws { try _testWindowFunction8() }
-    func testWindowFunction9() throws { try _testWindowFunction9() }
-    func testWindowFunction10() throws { try _testWindowFunction10() }
-    func testWindowFunction11() throws { try _testWindowFunction11() }
-    func testWindowFunction12() throws { try _testWindowFunction12() }
-    func testWindowFunction_aggregates() throws { try _testWindowFunction_aggregates() }
-    func testWindowFunctionPartition() throws { try _testWindowFunctionPartition() }
-    func testDistinctAggregate() throws { try _testDistinctAggregate() }
-    func testWindowFunctionRank() throws { try _testWindowFunctionRank() }
-    func testWindowFunctionRank2() throws { try _testWindowFunctionRank2() }
-    func testWindowFunctionNtile() throws { try _testWindowFunctionNtile() }
-    func testGroupConcatOrdering() throws { try _testGroupConcatOrdering() }
-    func testManifestQuery() throws { try _testManifestQuery() }
-    func testAggregationSorting() throws { try _testAggregationSorting() }
-=======
->>>>>>> f19c7e87
 }
 
 
@@ -1677,56 +1569,4 @@
         e.planner.allowStoreOptimizedPlans = false
         return e
     }
-<<<<<<< HEAD
-    
-    func testTripleEval() { _testTripleEval() }
-    func testQuadEvalNoSuchGraph() { _testQuadEvalNoSuchGraph() }
-    func testQuadEval() { _testQuadEval() }
-    func testTripleEvalWithBoundPredicate() { _testTripleEvalWithBoundPredicate() }
-    func testFilterEval() { _testFilterEval() }
-    func testUnionEval() { _testUnionEval() }
-    func testProjectEval() { _testProjectEval() }
-    func testJoinEval() { _testJoinEval() }
-    func testLeftJoinEval() { _testLeftJoinEval() }
-    func testLimitEval() { _testLimitEval() }
-    func testCountAllEval() { _testCountAllEval() }
-    func testCountAllEvalWithGroup() { _testCountAllEvalWithGroup() }
-    func testCountEval() { _testCountEval() }
-    func testSumEval() { _testSumEval() }
-    func testAvgEval() { _testAvgEval() }
-    func testMultiAggEval() { _testMultiAggEval() }
-    func testSortEval() { _testSortEval() }
-    func testIRINamedGraphEval() { _testIRINamedGraphEval() }
-    func testVarNamedGraphEval() { _testVarNamedGraphEval() }
-    func testExtendEval() { _testExtendEval() }
-    func testHashFunctions() { _testHashFunctions() }
-    func testTermAccessors() { _testTermAccessors() }
-    func testAggregationProjection() { _testAggregationProjection() }
-    func testEmptyAggregation() { _testEmptyAggregation() }
-    func testRankWindowFunction1() throws { try _testRankWindowFunction1() }
-    func testRankWindowFunction2() throws { try _testRankWindowFunction2() }
-    func testRankWindowFunctionWithHaving() throws { try _testRankWindowFunctionWithHaving() }
-    func testWindowFunction1() throws { try _testWindowFunction1() }
-    func testWindowFunction2() throws { try _testWindowFunction2() }
-    func testWindowFunction3() throws { try _testWindowFunction3() }
-    func testWindowFunction4() throws { try _testWindowFunction4() }
-    func testWindowFunction5() throws { try _testWindowFunction5() }
-    func testWindowFunction6() throws { try _testWindowFunction6() }
-    func testWindowFunction7() throws { try _testWindowFunction7() }
-    func testWindowFunction8() throws { try _testWindowFunction8() }
-    func testWindowFunction9() throws { try _testWindowFunction9() }
-    func testWindowFunction10() throws { try _testWindowFunction10() }
-    func testWindowFunction11() throws { try _testWindowFunction11() }
-    func testWindowFunction12() throws { try _testWindowFunction12() }
-    func testWindowFunction_aggregates() throws { try _testWindowFunction_aggregates() }
-    func testWindowFunctionPartition() throws { try _testWindowFunctionPartition() }
-    func testDistinctAggregate() throws { try _testDistinctAggregate() }
-    func testWindowFunctionRank() throws { try _testWindowFunctionRank() }
-    func testWindowFunctionRank2() throws { try _testWindowFunctionRank2() }
-    func testWindowFunctionNtile() throws { try _testWindowFunctionNtile() }
-    func testGroupConcatOrdering() throws { try _testGroupConcatOrdering() }
-    func testManifestQuery() throws { try _testManifestQuery() }
-    func testAggregationSorting() throws { try _testAggregationSorting() }
-=======
->>>>>>> f19c7e87
 }