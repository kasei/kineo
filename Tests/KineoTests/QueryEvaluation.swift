--- conflicted
+++ resolved
@@ -1293,7 +1293,6 @@
         XCTAssertEqual(gotN5tie, [1, 1, 3, 4, 2, 1, 5])
     }
     
-<<<<<<< HEAD
     func _testGroupConcatOrdering() throws {
         let data = """
         SELECT
@@ -1321,7 +1320,8 @@
         XCTAssertEqual(gotX, "dabc")
         XCTAssertEqual(gotY, "acbd")
         XCTAssertEqual(gotNX, "cbad")
-=======
+    }
+
     func _testManifestQuery() throws {
         let ttl = #"""
         @prefix rdf:    <http://www.w3.org/1999/02/22-rdf-syntax-ns#> .
@@ -1400,7 +1400,6 @@
         let results = try Array(eval(query: p.parseQuery()))
         XCTAssertEqual(results.count, 3)
 //        print(results)
->>>>>>> 79b0042d
     }
 }
 
@@ -1465,11 +1464,8 @@
     func testWindowFunctionRank() throws { try _testWindowFunctionRank() }
     func testWindowFunctionRank2() throws { try _testWindowFunctionRank2() }
     func testWindowFunctionNtile() throws { try _testWindowFunctionNtile() }
-<<<<<<< HEAD
     func testGroupConcatOrdering() throws { try _testGroupConcatOrdering() }
-=======
     func testManifestQuery() throws { try _testManifestQuery() }
->>>>>>> 79b0042d
 }
 
 class DiomedeStore_QueryPlanEvaluationTest: XCTestCase, QueryEvaluationTests {
@@ -1549,11 +1545,8 @@
     func testWindowFunctionRank() throws { try _testWindowFunctionRank() }
     func testWindowFunctionRank2() throws { try _testWindowFunctionRank2() }
     func testWindowFunctionNtile() throws { try _testWindowFunctionNtile() }
-<<<<<<< HEAD
     func testGroupConcatOrdering() throws { try _testGroupConcatOrdering() }
-=======
     func testManifestQuery() throws { try _testManifestQuery() }
->>>>>>> 79b0042d
 }
 
 
@@ -1619,9 +1612,6 @@
     func testWindowFunctionRank() throws { try _testWindowFunctionRank() }
     func testWindowFunctionRank2() throws { try _testWindowFunctionRank2() }
     func testWindowFunctionNtile() throws { try _testWindowFunctionNtile() }
-<<<<<<< HEAD
     func testGroupConcatOrdering() throws { try _testGroupConcatOrdering() }
-=======
     func testManifestQuery() throws { try _testManifestQuery() }
->>>>>>> 79b0042d
 }