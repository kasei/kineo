--- conflicted
+++ resolved
@@ -53,55 +53,7 @@
         ]
     }
 }
-<<<<<<< HEAD
 
-extension TestStore_QueryPlanEvaluationTest {
-    static var allTests : [(String, (TestStore_QueryPlanEvaluationTest) -> () throws -> Void)] {
-        return [
-            ("testTripleEval", TestStore_QueryPlanEvaluationTest.testTripleEval),
-            ("testQuadEvalNoSuchGraph", TestStore_QueryPlanEvaluationTest.testQuadEvalNoSuchGraph),
-            ("testQuadEval", TestStore_QueryPlanEvaluationTest.testQuadEval),
-            ("testTripleEvalWithBoundPredicate", TestStore_QueryPlanEvaluationTest.testTripleEvalWithBoundPredicate),
-            ("testFilterEval", TestStore_QueryPlanEvaluationTest.testFilterEval),
-            ("testUnionEval", TestStore_QueryPlanEvaluationTest.testUnionEval),
-            ("testProjectEval", TestStore_QueryPlanEvaluationTest.testProjectEval),
-            ("testJoinEval", TestStore_QueryPlanEvaluationTest.testJoinEval),
-            ("testLeftJoinEval", TestStore_QueryPlanEvaluationTest.testLeftJoinEval),
-            ("testLimitEval", TestStore_QueryPlanEvaluationTest.testLimitEval),
-            ("testCountAllEval", TestStore_QueryPlanEvaluationTest.testCountAllEval),
-            ("testCountAllEvalWithGroup", TestStore_QueryPlanEvaluationTest.testCountAllEvalWithGroup),
-            ("testCountEval", TestStore_QueryPlanEvaluationTest.testCountEval),
-            ("testSumEval", TestStore_QueryPlanEvaluationTest.testSumEval),
-            ("testAvgEval", TestStore_QueryPlanEvaluationTest.testAvgEval),
-            ("testMultiAggEval", TestStore_QueryPlanEvaluationTest.testMultiAggEval),
-            ("testSortEval", TestStore_QueryPlanEvaluationTest.testSortEval),
-            ("testIRINamedGraphEval", TestStore_QueryPlanEvaluationTest.testIRINamedGraphEval),
-            ("testVarNamedGraphEval", TestStore_QueryPlanEvaluationTest.testVarNamedGraphEval),
-            ("testExtendEval", TestStore_QueryPlanEvaluationTest.testExtendEval),
-            ("testHashFunctions", TestStore_QueryPlanEvaluationTest.testHashFunctions),
-            ("testTermAccessors", TestStore_QueryPlanEvaluationTest.testTermAccessors),
-            ("testAggregationProjection", TestStore_QueryPlanEvaluationTest.testAggregationProjection),
-            ("testEmptyAggregation", TestStore_QueryPlanEvaluationTest.testEmptyAggregation),
-            ("testRankWindowFunction1", TestStore_QueryPlanEvaluationTest.testRankWindowFunction1),
-            ("testRankWindowFunction2", TestStore_QueryPlanEvaluationTest.testRankWindowFunction2),
-            ("testRankWindowFunctionWithHaving", TestStore_QueryPlanEvaluationTest.testRankWindowFunctionWithHaving),
-            ("testWindowFunction1", TestStore_QueryPlanEvaluationTest.testWindowFunction1),
-            ("testWindowFunction2", TestStore_QueryPlanEvaluationTest.testWindowFunction2),
-            ("testWindowFunction3", TestStore_QueryPlanEvaluationTest.testWindowFunction3),
-            ("testWindowFunction5", TestStore_QueryPlanEvaluationTest.testWindowFunction5),
-            ("testWindowFunction6", TestStore_QueryPlanEvaluationTest.testWindowFunction6),
-            ("testWindowFunction7", TestStore_QueryPlanEvaluationTest.testWindowFunction7),
-            ("testWindowFunction8", TestStore_QueryPlanEvaluationTest.testWindowFunction8),
-            ("testWindowFunction9", TestStore_QueryPlanEvaluationTest.testWindowFunction9),
-            ("testWindowFunction10", TestStore_QueryPlanEvaluationTest.testWindowFunction10),
-            ("testWindowFunction11", TestStore_QueryPlanEvaluationTest.testWindowFunction11),
-            ("testWindowFunction12", TestStore_QueryPlanEvaluationTest.testWindowFunction12),
-            ("testWindowFunction_aggregates", TestStore_QueryPlanEvaluationTest.testWindowFunction_aggregates),
-            ("testWindowFunctionPartition", TestStore_QueryPlanEvaluationTest.testWindowFunctionPartition),
-            ("testWindowFunctionRank", TestStore_QueryPlanEvaluationTest.testWindowFunctionRank),
-            ("testWindowFunctionNtile", TestStore_QueryPlanEvaluationTest.testWindowFunctionNtile),
-            ("testDistinctAggregate", TestStore_QueryPlanEvaluationTest.testDistinctAggregate),
-=======
 extension TestStore_QueryPlanEvaluationTest {
     static var allTests : [(String, (TestStore_QueryPlanEvaluationTest) -> () throws -> Void)] {
         return [
@@ -148,7 +100,6 @@
             ("testWindowFunctionRank", testWindowFunctionRank),
             ("testWindowFunctionNtile", testWindowFunctionNtile),
             ("testDistinctAggregate", testDistinctAggregate),
->>>>>>> f19fb6e9
         ]
     }
 }
@@ -217,13 +168,10 @@
     }
     
     var count: Int { return quads.count }
-<<<<<<< HEAD
-=======
 
     func load<S>(version: Version, quads: S) throws where S : Sequence, S.Element == Quad {
         self.quads.append(contentsOf: quads)
     }
->>>>>>> f19fb6e9
     
     func graphs() -> AnyIterator<Term> {
         var graphs = Set<Term>()
@@ -270,11 +218,7 @@
 }
 
 protocol QueryEvaluationTests {
-<<<<<<< HEAD
-    associatedtype Store: QuadStoreProtocol
-=======
     associatedtype Store: MutableQuadStoreProtocol
->>>>>>> f19fb6e9
     associatedtype Evaluator: QueryEvaluatorProtocol
     var store: Store! { get }
     var graph: Term! { get }
@@ -1512,15 +1456,10 @@
     
     override func tearDown() {
         super.tearDown()
-<<<<<<< HEAD
         #if os(macOS)
         let f = FileManager.default
         try? f.trashItem(at: self.filename, resultingItemURL: nil)
         #endif
-=======
-        let f = FileManager.default
-        try? f.trashItem(at: self.filename, resultingItemURL: nil)
->>>>>>> f19fb6e9
     }
     
     func evaluator(dataset: Dataset) -> Evaluator {
@@ -1574,10 +1513,7 @@
     func testWindowFunctionRank() throws { try _testWindowFunctionRank() }
     func testWindowFunctionRank2() throws { try _testWindowFunctionRank2() }
     func testWindowFunctionNtile() throws { try _testWindowFunctionNtile() }
-<<<<<<< HEAD
-=======
     func testManifestQuery() throws { try _testManifestQuery() }
->>>>>>> f19fb6e9
 }
 
 
